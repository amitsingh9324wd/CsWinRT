jobs: 
  - job:
    displayName: Build/Test Stage
    pool:
      type: windows
      
    timeoutInMinutes: 270
    # https://docs.microsoft.com/en-us/azure/devops/pipelines/process/phases?view=azure-devops&tabs=yaml#multi-job-configuration

    strategy:
      maxParallel: 10
      matrix:
        x64_Debug:
          BuildPlatform: 'x64'
          BuildConfiguration: 'debug'
        x86_Debug:
          BuildPlatform: 'x86'
          BuildConfiguration: 'debug'
        arm64_Debug:
          BuildPlatform: 'arm64'
          BuildConfiguration: 'debug'
        x64_Release:
          BuildPlatform: 'x64'
          BuildConfiguration: 'release'
        x86_Release:
          BuildPlatform: 'x86'
          BuildConfiguration: 'release'
        arm64_Release:
          BuildPlatform: 'arm64'
          BuildConfiguration: 'release' 
          
    variables:
      ob_outputDirectory: '$(Build.SourcesDirectory)\out'
      ob_artifactSuffix: $(BuildConfiguration)_$(BuildPlatform)
      StagingFolder: $(ob_outputDirectory)
      ob_sdl_prefast_enabled: true
      ob_sdl_prefast_runDuring: 'Build'
      ob_sdl_checkCompliantCompilerWarnings: true
      ob_symbolsPublishing_enabled: true
      ob_symbolsPublishing_indexSources: true
      ob_symbolsPublishing_searchPattern: '**/*.@(pdb|dll)'

    steps:
   
# Build Steps 
    - template: CsWinRT-Build-Steps.yml@self
      parameters:
        BuildConfiguration: $(BuildConfiguration)
        BuildPlatform: $(BuildPlatform) 

    - template: CsWinRT-Test-Steps.yml@self
      parameters:
        BuildConfiguration: $(BuildConfiguration)
        BuildPlatform: $(BuildPlatform) 

# Signing
    - task: onebranch.pipeline.signing@1
      displayName: '🔒 Onebranch Signing for cswinrt binaries'
      condition: and(succeeded(), eq(variables['BuildConfiguration'], 'release'))
      inputs:
        command: sign
        signing_profile: external_distribution
        files_to_sign: |
          native/cswinrt.exe;
          netstandard2.0/WinRT.Runtime.dll;
          netstandard2.0/WinRT.Host.Shim.dll;
          netstandard2.0/roslyn4080/WinRT.SourceGenerator.dll;
          netstandard2.0/roslyn4120/WinRT.SourceGenerator.dll;
          net8.0/WinRT.Host.Shim.dll;
          net8.0/WinRT.Runtime.dll;
          net9.0/WinRT.Runtime.dll;
          native/WinRT.Host.dll;
<<<<<<< HEAD
          native/WinRT.Host.dll.mui;
          net8.0/IIDOptimizer/IIDOptimizer.exe;
          net8.0/IIDOptimizer/IIDOptimizer.dll;
          net8.0/CsWinMD/CsWinMD.exe;
          net8.0/CsWinMD/CsWinMD.dll;
=======
          net6.0/IIDOptimizer/IIDOptimizer.exe;
          net6.0/IIDOptimizer/IIDOptimizer.dll;
          net6.0/CsWinMD/CsWinMD.exe;
          net6.0/CsWinMD/CsWinMD.dll;
>>>>>>> 3d85a632
        search_root: $(StagingFolder)

    - task: onebranch.pipeline.signing@1
      displayName: '🔒 Onebranch Signing for cswinrt binaries'
      condition: and(succeeded(), eq(variables['BuildConfiguration'], 'release'))
      inputs:
        command: sign
        cp_code: '400'
        files_to_sign: |
          native/WinRT.Interop.winmd;
          native/WinRT.Host.dll.mui;
        search_root: $(StagingFolder)

# Signing 3rd Party
    - task: onebranch.pipeline.signing@1
      displayName: '🔒 Onebranch Signing for 3rd party binaries'
      condition: and(succeeded(), eq(variables['BuildPlatform'], 'x86'), eq(variables['BuildConfiguration'], 'release'))
      inputs:
        command: sign
        signing_profile: 135020002
        files_to_sign: |
          net8.0/IIDOptimizer/Mono.Cecil.dll;
          net8.0/IIDOptimizer/Mono.Cecil.Mdb.dll;
          net8.0/IIDOptimizer/Mono.Cecil.Pdb.dll;
          net8.0/IIDOptimizer/Mono.Cecil.Rocks.dll;
        search_root: $(StagingFolder)

  - job: Benchmarks
    displayName: Run Benchmarks
    condition: or(eq(variables['_RunBenchmarks'],'true'), eq(variables['Build.Reason'],'Schedule'))
    dependsOn: []
    pool:
      type: windows
      isCustom: true
      name: 'Azure Pipelines'
      vmImage: 'windows-2022'
    timeoutInMinutes: 120    
    variables:
      ob_outputDirectory: '$(Build.SourcesDirectory)\out'
      StagingFolder: $(ob_outputDirectory)
    steps:
    - template: CsWinRT-Benchmarks-Steps.yml@self

# Publish Benchmark Results
    - task: PublishPipelineArtifact@1
      displayName: Publish Benchmarks Results
      condition: always()
      inputs:
        targetPath: $(Build.SourcesDirectory)\src\BenchmarkDotNet.Artifacts\results\
        artifact: drop_BuildAndTest_Benchmarks

  # Seperate job to run certain tests
  # that can't run in the other environment.
  - job: Tests
    displayName: Run Tests
    dependsOn: []
    pool:
      type: windows
      isCustom: true
      name: 'Azure Pipelines'
      vmImage: 'windows-2022'
    timeoutInMinutes: 120
    strategy:
      matrix:
        debug:
          BuildConfiguration: 'debug'
        release:
          BuildConfiguration: 'release'
    variables:
      ob_outputDirectory: '$(Build.SourcesDirectory)\out'
      StagingFolder: $(ob_outputDirectory)
      BuildPlatform: 'x64' 
    steps:
# Build Steps 
    - template: CsWinRT-Build-Steps.yml@self
      parameters:
        BuildConfiguration: $(BuildConfiguration)
        BuildPlatform: $(BuildPlatform) 
        SetupForBuildOnly: true

    - task: MSBuild@1
      displayName: Build Object Lifetime Tests
      condition: succeeded()
      inputs:
        solution: $(Build.SourcesDirectory)\src\Tests\ObjectLifetimeTests\ObjectLifetimeTests.Lifted.csproj
        msbuildArguments: /restore /p:CIBuildReason=CI,solutiondir=$(Build.SourcesDirectory)\src\,VersionNumber=$(VersionNumber),VersionString=$(Build.BuildNumber),AssemblyVersionNumber=$(WinRT.Runtime.AssemblyVersion),GenerateTestProjection=true,AllowedReferenceRelatedFileExtensions=".xml;.pri;.dll.config;.exe.config"
        platform: $(BuildPlatform)
        configuration: $(BuildConfiguration)

# Run Object Lifetime Tests
    - task: VSTest@3
      displayName: Run Object Lifetime Tests
      condition: succeeded()
      inputs:
        testAssemblyVer2: Tests\ObjectLifetimeTests\bin\$(BuildPlatform)\$(BuildConfiguration)\net8.0-windows10.0.19041.0\win-$(BuildPlatform)\ObjectLifetimeTests.Lifted.build.appxrecipe
        searchFolder: $(Build.SourcesDirectory)\src

# Run Source Generator Tests
    - task: DotNetCoreCLI@2
      displayName: Run Source Generator Tests
      condition: succeeded()
      inputs:
        command: test
        projects: 'src/Tests/SourceGeneratorTest/SourceGeneratorTest.csproj'
        arguments: --diag $(StagingFolder)\unittest\test.log --logger trx;LogFilePath=UNITTEST-$(Build.BuildNumber).trx /nologo /m /p:configuration=$(BuildConfiguration);CIBuildReason=CI;solutiondir=$(Build.SourcesDirectory)\src\;VersionNumber=$(VersionNumber);VersionString=$(Build.BuildNumber);AssemblyVersionNumber=$(WinRT.Runtime.AssemblyVersion) -- RunConfiguration.TreatNoTestsAsError=true
        testRunTitle: Unit Tests
<|MERGE_RESOLUTION|>--- conflicted
+++ resolved
@@ -1,190 +1,182 @@
-jobs: 
-  - job:
-    displayName: Build/Test Stage
-    pool:
-      type: windows
-      
-    timeoutInMinutes: 270
-    # https://docs.microsoft.com/en-us/azure/devops/pipelines/process/phases?view=azure-devops&tabs=yaml#multi-job-configuration
-
-    strategy:
-      maxParallel: 10
-      matrix:
-        x64_Debug:
-          BuildPlatform: 'x64'
-          BuildConfiguration: 'debug'
-        x86_Debug:
-          BuildPlatform: 'x86'
-          BuildConfiguration: 'debug'
-        arm64_Debug:
-          BuildPlatform: 'arm64'
-          BuildConfiguration: 'debug'
-        x64_Release:
-          BuildPlatform: 'x64'
-          BuildConfiguration: 'release'
-        x86_Release:
-          BuildPlatform: 'x86'
-          BuildConfiguration: 'release'
-        arm64_Release:
-          BuildPlatform: 'arm64'
-          BuildConfiguration: 'release' 
-          
-    variables:
-      ob_outputDirectory: '$(Build.SourcesDirectory)\out'
-      ob_artifactSuffix: $(BuildConfiguration)_$(BuildPlatform)
-      StagingFolder: $(ob_outputDirectory)
-      ob_sdl_prefast_enabled: true
-      ob_sdl_prefast_runDuring: 'Build'
-      ob_sdl_checkCompliantCompilerWarnings: true
-      ob_symbolsPublishing_enabled: true
-      ob_symbolsPublishing_indexSources: true
-      ob_symbolsPublishing_searchPattern: '**/*.@(pdb|dll)'
-
-    steps:
-   
-# Build Steps 
-    - template: CsWinRT-Build-Steps.yml@self
-      parameters:
-        BuildConfiguration: $(BuildConfiguration)
-        BuildPlatform: $(BuildPlatform) 
-
-    - template: CsWinRT-Test-Steps.yml@self
-      parameters:
-        BuildConfiguration: $(BuildConfiguration)
-        BuildPlatform: $(BuildPlatform) 
-
-# Signing
-    - task: onebranch.pipeline.signing@1
-      displayName: '🔒 Onebranch Signing for cswinrt binaries'
-      condition: and(succeeded(), eq(variables['BuildConfiguration'], 'release'))
-      inputs:
-        command: sign
-        signing_profile: external_distribution
-        files_to_sign: |
-          native/cswinrt.exe;
-          netstandard2.0/WinRT.Runtime.dll;
-          netstandard2.0/WinRT.Host.Shim.dll;
-          netstandard2.0/roslyn4080/WinRT.SourceGenerator.dll;
-          netstandard2.0/roslyn4120/WinRT.SourceGenerator.dll;
-          net8.0/WinRT.Host.Shim.dll;
-          net8.0/WinRT.Runtime.dll;
-          net9.0/WinRT.Runtime.dll;
-          native/WinRT.Host.dll;
-<<<<<<< HEAD
-          native/WinRT.Host.dll.mui;
-          net8.0/IIDOptimizer/IIDOptimizer.exe;
-          net8.0/IIDOptimizer/IIDOptimizer.dll;
-          net8.0/CsWinMD/CsWinMD.exe;
-          net8.0/CsWinMD/CsWinMD.dll;
-=======
-          net6.0/IIDOptimizer/IIDOptimizer.exe;
-          net6.0/IIDOptimizer/IIDOptimizer.dll;
-          net6.0/CsWinMD/CsWinMD.exe;
-          net6.0/CsWinMD/CsWinMD.dll;
->>>>>>> 3d85a632
-        search_root: $(StagingFolder)
-
-    - task: onebranch.pipeline.signing@1
-      displayName: '🔒 Onebranch Signing for cswinrt binaries'
-      condition: and(succeeded(), eq(variables['BuildConfiguration'], 'release'))
-      inputs:
-        command: sign
-        cp_code: '400'
-        files_to_sign: |
-          native/WinRT.Interop.winmd;
-          native/WinRT.Host.dll.mui;
-        search_root: $(StagingFolder)
-
-# Signing 3rd Party
-    - task: onebranch.pipeline.signing@1
-      displayName: '🔒 Onebranch Signing for 3rd party binaries'
-      condition: and(succeeded(), eq(variables['BuildPlatform'], 'x86'), eq(variables['BuildConfiguration'], 'release'))
-      inputs:
-        command: sign
-        signing_profile: 135020002
-        files_to_sign: |
-          net8.0/IIDOptimizer/Mono.Cecil.dll;
-          net8.0/IIDOptimizer/Mono.Cecil.Mdb.dll;
-          net8.0/IIDOptimizer/Mono.Cecil.Pdb.dll;
-          net8.0/IIDOptimizer/Mono.Cecil.Rocks.dll;
-        search_root: $(StagingFolder)
-
-  - job: Benchmarks
-    displayName: Run Benchmarks
-    condition: or(eq(variables['_RunBenchmarks'],'true'), eq(variables['Build.Reason'],'Schedule'))
-    dependsOn: []
-    pool:
-      type: windows
-      isCustom: true
-      name: 'Azure Pipelines'
-      vmImage: 'windows-2022'
-    timeoutInMinutes: 120    
-    variables:
-      ob_outputDirectory: '$(Build.SourcesDirectory)\out'
-      StagingFolder: $(ob_outputDirectory)
-    steps:
-    - template: CsWinRT-Benchmarks-Steps.yml@self
-
-# Publish Benchmark Results
-    - task: PublishPipelineArtifact@1
-      displayName: Publish Benchmarks Results
-      condition: always()
-      inputs:
-        targetPath: $(Build.SourcesDirectory)\src\BenchmarkDotNet.Artifacts\results\
-        artifact: drop_BuildAndTest_Benchmarks
-
-  # Seperate job to run certain tests
-  # that can't run in the other environment.
-  - job: Tests
-    displayName: Run Tests
-    dependsOn: []
-    pool:
-      type: windows
-      isCustom: true
-      name: 'Azure Pipelines'
-      vmImage: 'windows-2022'
-    timeoutInMinutes: 120
-    strategy:
-      matrix:
-        debug:
-          BuildConfiguration: 'debug'
-        release:
-          BuildConfiguration: 'release'
-    variables:
-      ob_outputDirectory: '$(Build.SourcesDirectory)\out'
-      StagingFolder: $(ob_outputDirectory)
-      BuildPlatform: 'x64' 
-    steps:
-# Build Steps 
-    - template: CsWinRT-Build-Steps.yml@self
-      parameters:
-        BuildConfiguration: $(BuildConfiguration)
-        BuildPlatform: $(BuildPlatform) 
-        SetupForBuildOnly: true
-
-    - task: MSBuild@1
-      displayName: Build Object Lifetime Tests
-      condition: succeeded()
-      inputs:
-        solution: $(Build.SourcesDirectory)\src\Tests\ObjectLifetimeTests\ObjectLifetimeTests.Lifted.csproj
-        msbuildArguments: /restore /p:CIBuildReason=CI,solutiondir=$(Build.SourcesDirectory)\src\,VersionNumber=$(VersionNumber),VersionString=$(Build.BuildNumber),AssemblyVersionNumber=$(WinRT.Runtime.AssemblyVersion),GenerateTestProjection=true,AllowedReferenceRelatedFileExtensions=".xml;.pri;.dll.config;.exe.config"
-        platform: $(BuildPlatform)
-        configuration: $(BuildConfiguration)
-
-# Run Object Lifetime Tests
-    - task: VSTest@3
-      displayName: Run Object Lifetime Tests
-      condition: succeeded()
-      inputs:
-        testAssemblyVer2: Tests\ObjectLifetimeTests\bin\$(BuildPlatform)\$(BuildConfiguration)\net8.0-windows10.0.19041.0\win-$(BuildPlatform)\ObjectLifetimeTests.Lifted.build.appxrecipe
-        searchFolder: $(Build.SourcesDirectory)\src
-
-# Run Source Generator Tests
-    - task: DotNetCoreCLI@2
-      displayName: Run Source Generator Tests
-      condition: succeeded()
-      inputs:
-        command: test
-        projects: 'src/Tests/SourceGeneratorTest/SourceGeneratorTest.csproj'
-        arguments: --diag $(StagingFolder)\unittest\test.log --logger trx;LogFilePath=UNITTEST-$(Build.BuildNumber).trx /nologo /m /p:configuration=$(BuildConfiguration);CIBuildReason=CI;solutiondir=$(Build.SourcesDirectory)\src\;VersionNumber=$(VersionNumber);VersionString=$(Build.BuildNumber);AssemblyVersionNumber=$(WinRT.Runtime.AssemblyVersion) -- RunConfiguration.TreatNoTestsAsError=true
-        testRunTitle: Unit Tests
+jobs: 
+  - job:
+    displayName: Build/Test Stage
+    pool:
+      type: windows
+      
+    timeoutInMinutes: 270
+    # https://docs.microsoft.com/en-us/azure/devops/pipelines/process/phases?view=azure-devops&tabs=yaml#multi-job-configuration
+
+    strategy:
+      maxParallel: 10
+      matrix:
+        x64_Debug:
+          BuildPlatform: 'x64'
+          BuildConfiguration: 'debug'
+        x86_Debug:
+          BuildPlatform: 'x86'
+          BuildConfiguration: 'debug'
+        arm64_Debug:
+          BuildPlatform: 'arm64'
+          BuildConfiguration: 'debug'
+        x64_Release:
+          BuildPlatform: 'x64'
+          BuildConfiguration: 'release'
+        x86_Release:
+          BuildPlatform: 'x86'
+          BuildConfiguration: 'release'
+        arm64_Release:
+          BuildPlatform: 'arm64'
+          BuildConfiguration: 'release' 
+          
+    variables:
+      ob_outputDirectory: '$(Build.SourcesDirectory)\out'
+      ob_artifactSuffix: $(BuildConfiguration)_$(BuildPlatform)
+      StagingFolder: $(ob_outputDirectory)
+      ob_sdl_prefast_enabled: true
+      ob_sdl_prefast_runDuring: 'Build'
+      ob_sdl_checkCompliantCompilerWarnings: true
+      ob_symbolsPublishing_enabled: true
+      ob_symbolsPublishing_indexSources: true
+      ob_symbolsPublishing_searchPattern: '**/*.@(pdb|dll)'
+
+    steps:
+   
+# Build Steps 
+    - template: CsWinRT-Build-Steps.yml@self
+      parameters:
+        BuildConfiguration: $(BuildConfiguration)
+        BuildPlatform: $(BuildPlatform) 
+
+    - template: CsWinRT-Test-Steps.yml@self
+      parameters:
+        BuildConfiguration: $(BuildConfiguration)
+        BuildPlatform: $(BuildPlatform) 
+
+# Signing
+    - task: onebranch.pipeline.signing@1
+      displayName: '🔒 Onebranch Signing for cswinrt binaries'
+      condition: and(succeeded(), eq(variables['BuildConfiguration'], 'release'))
+      inputs:
+        command: sign
+        signing_profile: external_distribution
+        files_to_sign: |
+          native/cswinrt.exe;
+          netstandard2.0/WinRT.Runtime.dll;
+          netstandard2.0/WinRT.Host.Shim.dll;
+          netstandard2.0/roslyn4080/WinRT.SourceGenerator.dll;
+          netstandard2.0/roslyn4120/WinRT.SourceGenerator.dll;
+          net8.0/WinRT.Host.Shim.dll;
+          net8.0/WinRT.Runtime.dll;
+          net9.0/WinRT.Runtime.dll;
+          native/WinRT.Host.dll;
+          net8.0/IIDOptimizer/IIDOptimizer.exe;
+          net8.0/IIDOptimizer/IIDOptimizer.dll;
+          net8.0/CsWinMD/CsWinMD.exe;
+          net8.0/CsWinMD/CsWinMD.dll;
+        search_root: $(StagingFolder)
+
+    - task: onebranch.pipeline.signing@1
+      displayName: '🔒 Onebranch Signing for cswinrt binaries'
+      condition: and(succeeded(), eq(variables['BuildConfiguration'], 'release'))
+      inputs:
+        command: sign
+        cp_code: '400'
+        files_to_sign: |
+          native/WinRT.Interop.winmd;
+          native/WinRT.Host.dll.mui;
+        search_root: $(StagingFolder)
+
+# Signing 3rd Party
+    - task: onebranch.pipeline.signing@1
+      displayName: '🔒 Onebranch Signing for 3rd party binaries'
+      condition: and(succeeded(), eq(variables['BuildPlatform'], 'x86'), eq(variables['BuildConfiguration'], 'release'))
+      inputs:
+        command: sign
+        signing_profile: 135020002
+        files_to_sign: |
+          net8.0/IIDOptimizer/Mono.Cecil.dll;
+          net8.0/IIDOptimizer/Mono.Cecil.Mdb.dll;
+          net8.0/IIDOptimizer/Mono.Cecil.Pdb.dll;
+          net8.0/IIDOptimizer/Mono.Cecil.Rocks.dll;
+        search_root: $(StagingFolder)
+
+  - job: Benchmarks
+    displayName: Run Benchmarks
+    condition: or(eq(variables['_RunBenchmarks'],'true'), eq(variables['Build.Reason'],'Schedule'))
+    dependsOn: []
+    pool:
+      type: windows
+      isCustom: true
+      name: 'Azure Pipelines'
+      vmImage: 'windows-2022'
+    timeoutInMinutes: 120    
+    variables:
+      ob_outputDirectory: '$(Build.SourcesDirectory)\out'
+      StagingFolder: $(ob_outputDirectory)
+    steps:
+    - template: CsWinRT-Benchmarks-Steps.yml@self
+
+# Publish Benchmark Results
+    - task: PublishPipelineArtifact@1
+      displayName: Publish Benchmarks Results
+      condition: always()
+      inputs:
+        targetPath: $(Build.SourcesDirectory)\src\BenchmarkDotNet.Artifacts\results\
+        artifact: drop_BuildAndTest_Benchmarks
+
+  # Seperate job to run certain tests
+  # that can't run in the other environment.
+  - job: Tests
+    displayName: Run Tests
+    dependsOn: []
+    pool:
+      type: windows
+      isCustom: true
+      name: 'Azure Pipelines'
+      vmImage: 'windows-2022'
+    timeoutInMinutes: 120
+    strategy:
+      matrix:
+        debug:
+          BuildConfiguration: 'debug'
+        release:
+          BuildConfiguration: 'release'
+    variables:
+      ob_outputDirectory: '$(Build.SourcesDirectory)\out'
+      StagingFolder: $(ob_outputDirectory)
+      BuildPlatform: 'x64' 
+    steps:
+# Build Steps 
+    - template: CsWinRT-Build-Steps.yml@self
+      parameters:
+        BuildConfiguration: $(BuildConfiguration)
+        BuildPlatform: $(BuildPlatform) 
+        SetupForBuildOnly: true
+
+    - task: MSBuild@1
+      displayName: Build Object Lifetime Tests
+      condition: succeeded()
+      inputs:
+        solution: $(Build.SourcesDirectory)\src\Tests\ObjectLifetimeTests\ObjectLifetimeTests.Lifted.csproj
+        msbuildArguments: /restore /p:CIBuildReason=CI,solutiondir=$(Build.SourcesDirectory)\src\,VersionNumber=$(VersionNumber),VersionString=$(Build.BuildNumber),AssemblyVersionNumber=$(WinRT.Runtime.AssemblyVersion),GenerateTestProjection=true,AllowedReferenceRelatedFileExtensions=".xml;.pri;.dll.config;.exe.config"
+        platform: $(BuildPlatform)
+        configuration: $(BuildConfiguration)
+
+# Run Object Lifetime Tests
+    - task: VSTest@3
+      displayName: Run Object Lifetime Tests
+      condition: succeeded()
+      inputs:
+        testAssemblyVer2: Tests\ObjectLifetimeTests\bin\$(BuildPlatform)\$(BuildConfiguration)\net8.0-windows10.0.19041.0\win-$(BuildPlatform)\ObjectLifetimeTests.Lifted.build.appxrecipe
+        searchFolder: $(Build.SourcesDirectory)\src
+
+# Run Source Generator Tests
+    - task: DotNetCoreCLI@2
+      displayName: Run Source Generator Tests
+      condition: succeeded()
+      inputs:
+        command: test
+        projects: 'src/Tests/SourceGeneratorTest/SourceGeneratorTest.csproj'
+        arguments: --diag $(StagingFolder)\unittest\test.log --logger trx;LogFilePath=UNITTEST-$(Build.BuildNumber).trx /nologo /m /p:configuration=$(BuildConfiguration);CIBuildReason=CI;solutiondir=$(Build.SourcesDirectory)\src\;VersionNumber=$(VersionNumber);VersionString=$(Build.BuildNumber);AssemblyVersionNumber=$(WinRT.Runtime.AssemblyVersion) -- RunConfiguration.TreatNoTestsAsError=true
+        testRunTitle: Unit Tests