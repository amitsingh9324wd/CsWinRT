﻿<Project Sdk="Microsoft.NET.Sdk">

  <PropertyGroup>
    <TargetFrameworks>$(TestsBuildTFMs)</TargetFrameworks>
    <IsPackable>false</IsPackable>
    <AllowUnsafeBlocks>true</AllowUnsafeBlocks>
  </PropertyGroup>

  <ItemGroup>
<<<<<<< HEAD
    <PackageReference Include="NUnit" Version="3.12.0" />
    <PackageReference Include="NUnit3TestAdapter" Version="3.16.1" />
    <PackageReference Include="Microsoft.NET.Test.Sdk" Version="16.5.0" />
    <PackageReference Include="Microsoft.CodeAnalysis.CSharp.Workspaces" Version="4.8.0" PrivateAssets="all" />
    <PackageReference Include="Microsoft.CodeAnalysis.Analyzers" Version="3.3.4" PrivateAssets="all" />
    <PackageReference Include="Newtonsoft.Json" Version="13.0.1" />
=======
    <PackageReference Include="NUnit" />
    <PackageReference Include="NUnit3TestAdapter" />
    <PackageReference Include="Microsoft.NET.Test.Sdk" />
    <PackageReference Include="Microsoft.CodeAnalysis.CSharp.Workspaces" PrivateAssets="all" />
    <PackageReference Include="Microsoft.CodeAnalysis.Analyzers" PrivateAssets="all" />
    <PackageReference Include="Newtonsoft.Json" />
>>>>>>> 521f591b
  </ItemGroup>

  <ItemGroup>
    <ProjectReference Include="..\..\Authoring\WinRT.SourceGenerator.Roslyn4080\WinRT.SourceGenerator.Roslyn4080.csproj" OutputItemType="Analyzer" ReferenceOutputAssembly="true" />
  </ItemGroup>
</Project><|MERGE_RESOLUTION|>--- conflicted
+++ resolved
@@ -7,21 +7,12 @@
   </PropertyGroup>
 
   <ItemGroup>
-<<<<<<< HEAD
-    <PackageReference Include="NUnit" Version="3.12.0" />
-    <PackageReference Include="NUnit3TestAdapter" Version="3.16.1" />
-    <PackageReference Include="Microsoft.NET.Test.Sdk" Version="16.5.0" />
-    <PackageReference Include="Microsoft.CodeAnalysis.CSharp.Workspaces" Version="4.8.0" PrivateAssets="all" />
-    <PackageReference Include="Microsoft.CodeAnalysis.Analyzers" Version="3.3.4" PrivateAssets="all" />
-    <PackageReference Include="Newtonsoft.Json" Version="13.0.1" />
-=======
     <PackageReference Include="NUnit" />
     <PackageReference Include="NUnit3TestAdapter" />
     <PackageReference Include="Microsoft.NET.Test.Sdk" />
     <PackageReference Include="Microsoft.CodeAnalysis.CSharp.Workspaces" PrivateAssets="all" />
     <PackageReference Include="Microsoft.CodeAnalysis.Analyzers" PrivateAssets="all" />
     <PackageReference Include="Newtonsoft.Json" />
->>>>>>> 521f591b
   </ItemGroup>
 
   <ItemGroup>
