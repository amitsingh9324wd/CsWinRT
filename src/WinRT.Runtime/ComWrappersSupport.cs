--- conflicted
+++ resolved
@@ -1,902 +1,898 @@
-// Copyright (c) Microsoft Corporation.
-// Licensed under the MIT License.
-
-using ABI.Microsoft.UI.Xaml.Data;
-using ABI.Windows.Foundation;
-using System;
-using System.Collections.Concurrent;
-using System.Collections.Generic;
-using System.Diagnostics.CodeAnalysis;
-using System.Linq;
-using System.Linq.Expressions;
-using System.Reflection;
-using System.Runtime.CompilerServices;
-using System.Runtime.InteropServices;
-using WinRT.Interop;
-
-#if NET
-using ComInterfaceEntry = System.Runtime.InteropServices.ComWrappers.ComInterfaceEntry;
-#endif
-
-#pragma warning disable 0169 // The field 'xxx' is never used
-#pragma warning disable 0649 // Field 'xxx' is never assigned to, and will always have its default value
-
-namespace WinRT
-{
-#if EMBED
-    internal
-#else
-    public 
-#endif
-    static partial class ComWrappersSupport
-    {
-        private readonly static ConcurrentDictionary<Type, Func<IInspectable, object>> TypedObjectFactoryCacheForType = new ConcurrentDictionary<Type, Func<IInspectable, object>>();
-        private readonly static ConditionalWeakTable<object, object> CCWTable = new ConditionalWeakTable<object, object>();
-        private readonly static ConcurrentDictionary<Type, Func<IntPtr, object>> DelegateFactoryCache = new ConcurrentDictionary<Type, Func<IntPtr, object>>();
-
-        public static TReturn MarshalDelegateInvoke<TDelegate, TReturn>(IntPtr thisPtr, Func<TDelegate, TReturn> invoke)
-            where TDelegate : class, Delegate
-        {
-#if !NET
-            using (new Mono.ThreadContext())
-#endif
-            {
-                var target_invoke = FindObject<TDelegate>(thisPtr);
-                if (target_invoke != null)
-                {
-                    return invoke(target_invoke);
-                }
-                return default;
-            }
-        }
-
-        public static void MarshalDelegateInvoke<T>(IntPtr thisPtr, Action<T> invoke)
-            where T : class, Delegate
-        {
-#if !NET
-            using (new Mono.ThreadContext())
-#endif
-            {
-                var target_invoke = FindObject<T>(thisPtr);
-                if (target_invoke != null)
-                {
-                    invoke(target_invoke);
-                }
-            }
-        }
-
-        // If we are free threaded, we do not need to keep track of context.
-        // This can either be if the object implements IAgileObject or the free threaded marshaler.
-        internal unsafe static bool IsFreeThreaded(IObjectReference objRef)
-        {
-            if (objRef.TryAs(InterfaceIIDs.IAgileObject_IID, out var agilePtr) >= 0)
-            {
-                Marshal.Release(agilePtr);
-                return true;
-            }
-            else if (objRef.TryAs(InterfaceIIDs.IMarshal_IID, out var marshalPtr) >= 0)
-            {
-                try
-                {
-                    Guid iid_IUnknown = InterfaceIIDs.IUnknown_IID;
-                    Guid iid_unmarshalClass;
-                    Marshal.ThrowExceptionForHR((**(ABI.WinRT.Interop.IMarshal.Vftbl**)marshalPtr).GetUnmarshalClass_0(
-                        marshalPtr, &iid_IUnknown, IntPtr.Zero, MSHCTX.InProc, IntPtr.Zero, MSHLFLAGS.Normal, &iid_unmarshalClass));
-                    if (iid_unmarshalClass == ABI.WinRT.Interop.IMarshal.IID_InProcFreeThreadedMarshaler.Value)
-                    {
-                        return true;
-                    }
-                }
-                finally
-                {
-                    Marshal.Release(marshalPtr);
-                }
-            }
-            return false;
-        }
-
-        public static IObjectReference GetObjectReferenceForInterface(IntPtr externalComObject)
-        {
-            return GetObjectReferenceForInterface<IUnknownVftbl>(externalComObject);
-        }
-
-        public static ObjectReference<T> GetObjectReferenceForInterface<T>(IntPtr externalComObject)
-        {
-            if (externalComObject == IntPtr.Zero)
-            {
-                return null;
-            }
-
-            ObjectReference<T> objRef = ObjectReference<T>.FromAbi(externalComObject);
-            if (IsFreeThreaded(objRef))
-            {
-                return objRef;
-            }
-            else
-            {
-                using (objRef)
-                {
-                    return new ObjectReferenceWithContext<T>(
-                        objRef.GetRef(),
-                        Context.GetContextCallback(),
-                        Context.GetContextToken());
-                }
-            }
-        }
-
-        public static ObjectReference<T> GetObjectReferenceForInterface<T>(IntPtr externalComObject, Guid iid)
-        {
-            return GetObjectReferenceForInterface<T>(externalComObject, iid, true);
-        }
-
-        internal static ObjectReference<T> GetObjectReferenceForInterface<T>(IntPtr externalComObject, Guid iid, bool requireQI)
-        {
-            if (externalComObject == IntPtr.Zero)
-            {
-                return null;
-            }
-
-            ObjectReference<T> objRef;
-            if (requireQI)
-            {
-                Marshal.ThrowExceptionForHR(Marshal.QueryInterface(externalComObject, ref iid, out IntPtr ptr));
-                objRef = ObjectReference<T>.Attach(ref ptr);
-            }
-            else
-            {
-                objRef = ObjectReference<T>.FromAbi(externalComObject);
-            }
-
-            if (IsFreeThreaded(objRef))
-            {
-                return objRef;
-            }
-            else
-            {
-                using (objRef)
-                {
-                    return new ObjectReferenceWithContext<T>(
-                        objRef.GetRef(),
-                        Context.GetContextCallback(),
-                        Context.GetContextToken(),
-                        iid);
-                }
-            }
-        }
-
-        public static void RegisterProjectionAssembly(Assembly assembly) => TypeNameSupport.RegisterProjectionAssembly(assembly);
-
-        public static void RegisterProjectionTypeBaseTypeMapping(IDictionary<string, string> typeNameToBaseTypeNameMapping) => TypeNameSupport.RegisterProjectionTypeBaseTypeMapping(typeNameToBaseTypeNameMapping);
-
-        internal static object GetRuntimeClassCCWTypeIfAny(object obj)
-        {
-            var type = obj.GetType();
-            var ccwType = type.GetRuntimeClassCCWType();
-            if (ccwType != null)
-            {
-                return CCWTable.GetValue(obj, obj => {
-                    var ccwConstructor = ccwType.GetConstructor(BindingFlags.NonPublic | BindingFlags.Public | BindingFlags.CreateInstance | BindingFlags.Instance, null, new[] { type }, null);
-                    return ccwConstructor.Invoke(new[] { obj });
-                });
-            }
-
-            return obj;
-        }
-
-        internal static List<ComInterfaceEntry> GetInterfaceTableEntries(Type type)
-        {
-            var entries = new List<ComInterfaceEntry>();
-            bool hasCustomIMarshalInterface = false;
-
-            if (type.IsDelegate())
-            {
-                // Delegates have no interfaces that they implement, so adding default WinRT entries.
-                var helperType = type.FindHelperType();
-                if (helperType is object)
-                {
-                    entries.Add(new ComInterfaceEntry
-                    {
-                        IID = GuidGenerator.GetIID(type),
-                        Vtable = helperType.GetAbiToProjectionVftblPtr()
-                    });
-                }
-
-                if (type.ShouldProvideIReference())
-                {
-                    entries.Add(IPropertyValueEntry);
-                    entries.Add(ProvideIReference(type));
-                }
-            }
-            else
-            {
-                var objType = type.GetRuntimeClassCCWType() ?? type;
-                // Check whether the type itself has the attribute to make sure it is using the new source generator
-                // and just doesn't have an updated dependent projection which is.
-                if (type.GetCustomAttribute(typeof(WinRTExposedTypeAttribute), false) is IWinRTExposedTypeDetails winrtExposedClassAttribute)
-                {
-                    foreach (var iface in winrtExposedClassAttribute.GetExposedInterfaces())
-                    {
-                        AddInterfaceToVtable(iface);
-                    }
-
-<<<<<<< HEAD
-                        if (!hasCustomIMarshalInterface && iid == InterfaceIIDs.IMarshal_IID)
-=======
-                    var baseType = type.BaseType;
-                    if (baseType != null && baseType != typeof(object))
-                    {
-                        var winrtExposedBaseClassAttributes = baseType.GetCustomAttributes(typeof(WinRTExposedTypeAttribute), true);
-                        foreach (var winrtExposedBaseClassAttribute in winrtExposedBaseClassAttributes)
->>>>>>> 463a4d24
-                        {
-                            foreach (var iface in ((IWinRTExposedTypeDetails)winrtExposedBaseClassAttribute).GetExposedInterfaces())
-                            {
-                                AddInterfaceToVtable(iface);
-                            }
-                        }
-                    }
-                }
-                else
-                {
-                    var interfaces = objType.GetInterfaces();
-                    foreach (var iface in interfaces)
-                    {
-                        if (Projections.IsTypeWindowsRuntimeType(iface))
-                        {
-                            AddInterfaceToVtable(iface);
-                        }
-
-                        if (iface.IsConstructedGenericType
-                            && Projections.TryGetCompatibleWindowsRuntimeTypesForVariantType(iface, null, out var compatibleIfaces))
-                        {
-                            foreach (var compatibleIface in compatibleIfaces)
-                            {
-                                AddInterfaceToVtable(compatibleIface);
-                            }
-                        }
-                    }
-                }
-
-#if !NET
-                // We can't easily determine from just the type
-                // if the array is an "single dimension index from zero"-array in .NET Standard 2.0,
-                // so just approximate it.
-                // (Other array types will be blocked in other code-paths anyway where we have an object.)
-                if (type.IsArray && type.GetArrayRank() == 1)
-#else
-                if (type.IsSZArray)
-#endif
-                {
-                    // We treat arrays as if they implemented IIterable<T>, IVector<T>, and IVectorView<T> (WinRT only)
-                    var elementType = type.GetElementType();
-                    if (elementType.ShouldProvideIReference())
-                    {
-                        entries.Add(IPropertyValueEntry);
-                        entries.Add(ProvideIReferenceArray(type));
-                    }
-                }
-                else if (objType.IsGenericType && objType.GetGenericTypeDefinition() == typeof(System.Collections.Generic.KeyValuePair<,>))
-                {
-                    var ifaceAbiType = objType.FindHelperType();
-                    entries.Add(new ComInterfaceEntry
-                    {
-                        IID = GuidGenerator.GetIID(ifaceAbiType),
-                        Vtable = (IntPtr)ifaceAbiType.GetAbiToProjectionVftblPtr()
-                    });
-                }
-                else if (type.ShouldProvideIReference())
-                {
-                    entries.Add(IPropertyValueEntry);
-                    entries.Add(ProvideIReference(type));
-                }
-            }
-
-            entries.Add(new ComInterfaceEntry
-            {
-                IID = ManagedIStringableVftbl.IID,
-                Vtable = ManagedIStringableVftbl.AbiToProjectionVftablePtr
-            });
-
-            entries.Add(new ComInterfaceEntry
-            {
-                IID = ManagedCustomPropertyProviderVftbl.IID,
-                Vtable = ManagedCustomPropertyProviderVftbl.AbiToProjectionVftablePtr
-            });
-
-            entries.Add(new ComInterfaceEntry
-            {
-                IID = InterfaceIIDs.IWeakReferenceSource_IID,
-                Vtable = ABI.WinRT.Interop.IWeakReferenceSource.AbiToProjectionVftablePtr
-            });
-
-            // Add IMarhal implemented using the free threaded marshaler
-            // to all CCWs if it doesn't already have its own.
-            if (!hasCustomIMarshalInterface)
-            {
-                entries.Add(new ComInterfaceEntry
-                {
-                    IID = InterfaceIIDs.IMarshal_IID,
-                    Vtable = ABI.WinRT.Interop.IMarshal.Vftbl.AbiToProjectionVftablePtr
-                });
-            }
-
-            // Add IAgileObject to all CCWs
-            entries.Add(new ComInterfaceEntry
-            {
-                IID = InterfaceIIDs.IAgileObject_IID,
-                Vtable = IUnknownVftbl.AbiToProjectionVftblPtr
-            });
-
-            entries.Add(new ComInterfaceEntry
-            {
-                IID = InterfaceIIDs.IInspectable_IID,
-                Vtable = IInspectable.Vftbl.AbiToProjectionVftablePtr
-            });
-
-            // This should be the last entry as it is included / excluded based on the flags.
-            entries.Add(new ComInterfaceEntry
-            {
-                IID = InterfaceIIDs.IUnknown_IID,
-                Vtable = IUnknownVftbl.AbiToProjectionVftblPtr
-            });
-
-            return entries;
-
-            void AddInterfaceToVtable(Type iface)
-            {
-                var interfaceHelperType = iface.FindHelperType();
-                Guid iid = GuidGenerator.GetIID(interfaceHelperType);
-                entries.Add(new ComInterfaceEntry
-                {
-                    IID = GuidGenerator.GetIID(interfaceHelperType),
-                    Vtable = (IntPtr)interfaceHelperType.GetAbiToProjectionVftblPtr()
-                });
-
-                if (!hasCustomIMarshalInterface && iid == ABI.WinRT.Interop.IMarshal.IID)
-                {
-                    hasCustomIMarshalInterface = true;
-                }
-            }
-        }
-
-#if NET
-        [UnconditionalSuppressMessage("ReflectionAnalysis", "IL2026:RequiresUnreferencedCode",
-            Justification = "The existence of the ABI type implies the non-ABI type exists, as in authoring scenarios the ABI type is constructed from the non-ABI type.")] 
-#endif
-        internal static (InspectableInfo inspectableInfo, List<ComInterfaceEntry> interfaceTableEntries) PregenerateNativeTypeInformation(Type type)
-        {
-            var interfaceTableEntries = GetInterfaceTableEntries(type);
-            var iids = new Guid[interfaceTableEntries.Count];
-            for (int i = 0; i < interfaceTableEntries.Count; i++)
-            {
-                iids[i] = interfaceTableEntries[i].IID;
-            }
-
-            if (type.FullName.StartsWith("ABI.", StringComparison.Ordinal))
-            {
-                type = Projections.FindCustomPublicTypeForAbiType(type) ?? type.Assembly.GetType(type.FullName.Substring("ABI.".Length)) ?? type;
-            }
-
-            return (
-                new InspectableInfo(type, iids),
-                interfaceTableEntries);
-        }
-
-        private static Func<IInspectable, object> CreateKeyValuePairFactory(Type type)
-        {
-            var createRcwFunc = (Func<IInspectable, object>) type.GetHelperType().GetMethod("CreateRcw", BindingFlags.Public | BindingFlags.Static).
-                    CreateDelegate(typeof(Func<IInspectable, object>));
-            return createRcwFunc;
-        }
-
-        internal static Func<IntPtr, object> CreateDelegateFactory(Type type)
-        {
-            return DelegateFactoryCache.GetOrAdd(type, (type) =>
-            {
-                var createRcwFunc = (Func<IntPtr, object>)type.GetHelperType().GetMethod("CreateRcw", BindingFlags.Public | BindingFlags.Static).
-                        CreateDelegate(typeof(Func<IntPtr, object>));
-                var iid = GuidGenerator.GetIID(type);
-
-                return (IntPtr externalComObject) =>
-                {
-                    // The CreateRCW function for delegates expect the pointer to be the delegate interface in CsWinRT 1.5.
-                    // But CreateObject is passed the IUnknown interface. This would typically be fine for delegates as delegates
-                    // don't implement interfaces and implementations typically have both the IUnknown vtable and the delegate
-                    // vtable point to the same vtable.  But when the pointer is to a proxy, that can not be relied on.
-                    Marshal.ThrowExceptionForHR(Marshal.QueryInterface(externalComObject, ref iid, out var ptr));
-                    try
-                    {
-                        return createRcwFunc(ptr);
-                    }
-                    finally
-                    {
-                        Marshal.Release(ptr);
-                    }
-                };
-            });
-        }
-
-        private static Func<IInspectable, object> CreateNullableTFactory(Type implementationType)
-        {
-            var getValueMethod = implementationType.GetHelperType().GetMethod("GetValue", BindingFlags.Static | BindingFlags.NonPublic);
-            return (IInspectable obj) => getValueMethod.Invoke(null, new[] { obj });
-        }
-
-        private static Func<IInspectable, object> CreateAbiNullableTFactory(
-#if NET
-            [DynamicallyAccessedMembers(DynamicallyAccessedMemberTypes.NonPublicMethods)]
-#endif
-            Type implementationType)
-        {
-            var getValueMethod = implementationType.GetMethod("GetValue", BindingFlags.Static | BindingFlags.NonPublic);
-            return (IInspectable obj) => getValueMethod.Invoke(null, new[] { obj });
-        }
-
-        private static Func<IInspectable, object> CreateArrayFactory(Type implementationType)
-        {
-            var getValueFunc = (Func<IInspectable, object>)implementationType.GetHelperType().GetMethod("GetValue", BindingFlags.Static | BindingFlags.NonPublic).
-                CreateDelegate(typeof(Func<IInspectable, object>));
-            return getValueFunc;
-        }
-
-        // This is used to hold the reference to the native value type object (IReference) until the actual value in it (boxed as an object) gets cleaned up by GC
-        // This is done to avoid pointer reuse until GC cleans up the boxed object
-        private static readonly ConditionalWeakTable<object, IInspectable> _boxedValueReferenceCache = new();
-
-        private static Func<IInspectable, object> CreateReferenceCachingFactory(Func<IInspectable, object> internalFactory)
-        {
-            return inspectable =>
-            {
-                object resultingObject = internalFactory(inspectable);
-                _boxedValueReferenceCache.Add(resultingObject, inspectable);
-                return resultingObject;
-            };
-        }
-
-        private static Func<IInspectable, object> CreateCustomTypeMappingFactory(Type customTypeHelperType)
-        {
-            var fromAbiMethod = customTypeHelperType.GetMethod("FromAbi", BindingFlags.Public | BindingFlags.NonPublic | BindingFlags.Static);
-            if (fromAbiMethod is null)
-            {
-                throw new MissingMethodException();
-            }
-
-            var fromAbiMethodFunc = (Func<IntPtr, object>) fromAbiMethod.CreateDelegate(typeof(Func<IntPtr, object>));
-            return (IInspectable obj) => fromAbiMethodFunc(obj.ThisPtr);
-        }
-
-        internal static Func<IInspectable, object> CreateTypedRcwFactory(
-#if NET
-            [DynamicallyAccessedMembers(DynamicallyAccessedMemberTypes.NonPublicConstructors)]
-#endif
-            Type implementationType,
-            string runtimeClassName = null)
-        {
-            // If runtime class name is empty or "Object", then just use IInspectable.
-            if (implementationType == null || implementationType == typeof(object))
-            {
-                // If we reach here, then we couldn't find a type that matches the runtime class name.
-                // Fall back to using IInspectable directly.
-                return (IInspectable obj) => obj;
-            }
-
-            if (implementationType == typeof(ABI.System.Nullable_string))
-            {
-                return CreateReferenceCachingFactory((IInspectable obj) => ABI.System.Nullable_string.GetValue(obj));
-            }
-            else if (implementationType == typeof(ABI.System.Nullable_Type))
-            {
-                return CreateReferenceCachingFactory((IInspectable obj) => ABI.System.Nullable_Type.GetValue(obj));
-            }
-
-            var customHelperType = Projections.FindCustomHelperTypeMapping(implementationType, true);
-            if (customHelperType != null)
-            {
-                return CreateReferenceCachingFactory(CreateCustomTypeMappingFactory(customHelperType));
-            }
-
-            if (implementationType.IsGenericType && implementationType.GetGenericTypeDefinition() == typeof(System.Collections.Generic.KeyValuePair<,>))
-            {
-                return CreateReferenceCachingFactory(CreateKeyValuePairFactory(implementationType));
-            }
-
-            if (implementationType.IsValueType)
-            {
-                if (implementationType.IsNullableT())
-                {
-                    return CreateReferenceCachingFactory(CreateNullableTFactory(implementationType));
-                }
-                else
-                {
-                    return CreateReferenceCachingFactory(CreateNullableTFactory(typeof(System.Nullable<>).MakeGenericType(implementationType)));
-                }
-            }
-            else if (implementationType.IsAbiNullableDelegate())
-            {
-                return CreateReferenceCachingFactory(CreateAbiNullableTFactory(implementationType));
-            }
-            else if (implementationType.IsIReferenceArray())
-            {
-                return CreateReferenceCachingFactory(CreateArrayFactory(implementationType));
-            }
-
-            return CreateFactoryForImplementationType(runtimeClassName, implementationType);
-        }
-
-#if NET
-        [return: DynamicallyAccessedMembers(DynamicallyAccessedMemberTypes.NonPublicConstructors)]
-#endif
-        internal static Type GetRuntimeClassForTypeCreation(IInspectable inspectable, Type staticallyDeterminedType)
-        {
-            string runtimeClassName = inspectable.GetRuntimeClassName(noThrow: true);
-            Type implementationType = null;
-            if (!string.IsNullOrEmpty(runtimeClassName))
-            {
-                implementationType = TypeNameSupport.FindRcwTypeByNameCached(runtimeClassName);
-            }
-
-            if (staticallyDeterminedType != null && staticallyDeterminedType != typeof(object))
-            {
-                // We have a static type which we can use to construct the object.  But, we can't just use it for all scenarios
-                // and primarily use it for tear off scenarios and for scenarios where runtimeclass isn't accurate.
-                // For instance if the static type is an interface, we return an IInspectable to represent the interface.
-                // But it isn't convertable back to the class via the as operator which would be possible if we use runtimeclass.
-                // Similarly for composable types, they can be statically retrieved using the parent class, but can then no longer
-                // be cast to the sub class via as operator even if it is really an instance of it per rutimeclass.
-                // To handle these scenarios, we use the runtimeclass if we find it is assignable to the statically determined type.
-                // If it isn't, we use the statically determined type as it is a tear off.
-                if (!(implementationType != null &&
-                    (staticallyDeterminedType == implementationType ||
-                     staticallyDeterminedType.IsAssignableFrom(implementationType) ||
-                     staticallyDeterminedType.IsGenericType && implementationType.GetInterfaces().Any(i => i.IsGenericType && i.GetGenericTypeDefinition() == staticallyDeterminedType.GetGenericTypeDefinition()))))
-                {
-                    return staticallyDeterminedType;
-                }
-            }
-
-            return implementationType;
-        }
-
-        private static ComInterfaceEntry IPropertyValueEntry =>
-            new ComInterfaceEntry
-            {
-                IID = ManagedIPropertyValueImpl.IID,
-                Vtable = ManagedIPropertyValueImpl.AbiToProjectionVftablePtr
-            };
-
-        private static ComInterfaceEntry ProvideIReference(Type type)
-        {
-            if (type == typeof(int))
-            {
-                return new ComInterfaceEntry
-                {
-                    IID = ABI.System.Nullable_int.IID,
-                    Vtable = ABI.System.Nullable_int.Vftbl.AbiToProjectionVftablePtr
-                };
-            }
-            if (type == typeof(string))
-            {
-                return new ComInterfaceEntry
-                {
-                    IID = ABI.System.Nullable_string.IID,
-                    Vtable = ABI.System.Nullable_string.Vftbl.AbiToProjectionVftablePtr
-                };
-            }
-            if (type == typeof(byte))
-            {
-                return new ComInterfaceEntry
-                {
-                    IID = ABI.System.Nullable_byte.IID,
-                    Vtable = ABI.System.Nullable_byte.Vftbl.AbiToProjectionVftablePtr
-                };
-            }
-            if (type == typeof(short))
-            {
-                return new ComInterfaceEntry
-                {
-                    IID = ABI.System.Nullable_short.IID,
-                    Vtable = ABI.System.Nullable_short.Vftbl.AbiToProjectionVftablePtr
-                };
-            }
-            if (type == typeof(ushort))
-            {
-                return new ComInterfaceEntry
-                {
-                    IID = ABI.System.Nullable_ushort.IID,
-                    Vtable = ABI.System.Nullable_ushort.Vftbl.AbiToProjectionVftablePtr
-                };
-            }
-            if (type == typeof(uint))
-            {
-                return new ComInterfaceEntry
-                {
-                    IID = ABI.System.Nullable_uint.IID,
-                    Vtable = ABI.System.Nullable_uint.Vftbl.AbiToProjectionVftablePtr
-                };
-            }
-            if (type == typeof(long))
-            {
-                return new ComInterfaceEntry
-                {
-                    IID = ABI.System.Nullable_long.IID,
-                    Vtable = ABI.System.Nullable_long.Vftbl.AbiToProjectionVftablePtr
-                };
-            }
-            if (type == typeof(ulong))
-            {
-                return new ComInterfaceEntry
-                {
-                    IID = ABI.System.Nullable_ulong.IID,
-                    Vtable = ABI.System.Nullable_ulong.Vftbl.AbiToProjectionVftablePtr
-                };
-            }
-            if (type == typeof(float))
-            {
-                return new ComInterfaceEntry
-                {
-                    IID = ABI.System.Nullable_float.IID,
-                    Vtable = ABI.System.Nullable_float.Vftbl.AbiToProjectionVftablePtr
-                };
-            }
-            if (type == typeof(double))
-            {
-                return new ComInterfaceEntry
-                {
-                    IID = ABI.System.Nullable_double.IID,
-                    Vtable = ABI.System.Nullable_double.Vftbl.AbiToProjectionVftablePtr
-                };
-            }
-            if (type == typeof(char))
-            {
-                return new ComInterfaceEntry
-                {
-                    IID = ABI.System.Nullable_char.IID,
-                    Vtable = ABI.System.Nullable_char.Vftbl.AbiToProjectionVftablePtr
-                };
-            }
-            if (type == typeof(bool))
-            {
-                return new ComInterfaceEntry
-                {
-                    IID = ABI.System.Nullable_bool.IID,
-                    Vtable = ABI.System.Nullable_bool.Vftbl.AbiToProjectionVftablePtr
-                };
-            }
-            if (type == typeof(Guid))
-            {
-                return new ComInterfaceEntry
-                {
-                    IID = ABI.System.Nullable_guid.IID,
-                    Vtable = ABI.System.Nullable_guid.Vftbl.AbiToProjectionVftablePtr
-                };
-            }
-            if (type == typeof(DateTimeOffset))
-            {
-                return new ComInterfaceEntry
-                {
-                    IID = ABI.System.Nullable_DateTimeOffset.IID,
-                    Vtable = ABI.System.Nullable_DateTimeOffset.Vftbl.AbiToProjectionVftablePtr
-                };
-            }
-            if (type == typeof(TimeSpan))
-            {
-                return new ComInterfaceEntry
-                {
-                    IID = ABI.System.Nullable_TimeSpan.IID,
-                    Vtable = ABI.System.Nullable_TimeSpan.Vftbl.AbiToProjectionVftablePtr
-                };
-            }
-            if (type == typeof(object))
-            {
-                return new ComInterfaceEntry
-                {
-                    IID = ABI.System.Nullable_Object.IID,
-                    Vtable = ABI.System.Nullable_Object.Vftbl.AbiToProjectionVftablePtr
-                };
-            }
-            if (type.IsTypeOfType())
-            {
-                return new ComInterfaceEntry
-                {
-                    IID = ABI.System.Nullable_Type.IID,
-                    Vtable = ABI.System.Nullable_Type.Vftbl.AbiToProjectionVftablePtr
-                };
-            }
-            if (type == typeof(sbyte))
-            {
-                return new ComInterfaceEntry
-                {
-                    IID = ABI.System.Nullable_sbyte.IID,
-                    Vtable = ABI.System.Nullable_sbyte.Vftbl.AbiToProjectionVftablePtr
-                };
-            }
-            if (type.IsDelegate())
-            {
-                var delegateHelperType = typeof(ABI.System.Nullable_Delegate<>).MakeGenericType(type);
-                return new ComInterfaceEntry
-                {
-                    IID = global::WinRT.GuidGenerator.GetIID(delegateHelperType),
-                    Vtable = delegateHelperType.GetAbiToProjectionVftblPtr()
-                };
-            }
-
-            return new ComInterfaceEntry
-            {
-                IID = global::WinRT.GuidGenerator.GetIID(typeof(ABI.System.Nullable<>).MakeGenericType(type)),
-                Vtable = typeof(BoxedValueIReferenceImpl<>).MakeGenericType(type).GetAbiToProjectionVftblPtr()
-            };
-        }
-
-        private static ComInterfaceEntry ProvideIReferenceArray(Type arrayType)
-        {
-            Type type = arrayType.GetElementType();
-            if (type == typeof(int))
-            {
-                return new ComInterfaceEntry
-                {
-                    IID = global::WinRT.GuidGenerator.GetIID(typeof(IReferenceArray<int>)),
-                    Vtable = BoxedArrayIReferenceArrayImpl<int>.AbiToProjectionVftablePtr
-                };
-            }
-            if (type == typeof(string))
-            {
-                return new ComInterfaceEntry
-                {
-                    IID = global::WinRT.GuidGenerator.GetIID(typeof(IReferenceArray<string>)),
-                    Vtable = BoxedArrayIReferenceArrayImpl<string>.AbiToProjectionVftablePtr
-                };
-            }
-            if (type == typeof(byte))
-            {
-                return new ComInterfaceEntry
-                {
-                    IID = global::WinRT.GuidGenerator.GetIID(typeof(IReferenceArray<byte>)),
-                    Vtable = BoxedArrayIReferenceArrayImpl<byte>.AbiToProjectionVftablePtr
-                };
-            }
-            if (type == typeof(short))
-            {
-                return new ComInterfaceEntry
-                {
-                    IID = global::WinRT.GuidGenerator.GetIID(typeof(IReferenceArray<short>)),
-                    Vtable = BoxedArrayIReferenceArrayImpl<short>.AbiToProjectionVftablePtr
-                };
-            }
-            if (type == typeof(ushort))
-            {
-                return new ComInterfaceEntry
-                {
-                    IID = global::WinRT.GuidGenerator.GetIID(typeof(IReferenceArray<ushort>)),
-                    Vtable = BoxedArrayIReferenceArrayImpl<ushort>.AbiToProjectionVftablePtr
-                };
-            }
-            if (type == typeof(uint))
-            {
-                return new ComInterfaceEntry
-                {
-                    IID = global::WinRT.GuidGenerator.GetIID(typeof(IReferenceArray<uint>)),
-                    Vtable = BoxedArrayIReferenceArrayImpl<uint>.AbiToProjectionVftablePtr
-                };
-            }
-            if (type == typeof(long))
-            {
-                return new ComInterfaceEntry
-                {
-                    IID = global::WinRT.GuidGenerator.GetIID(typeof(IReferenceArray<long>)),
-                    Vtable = BoxedArrayIReferenceArrayImpl<long>.AbiToProjectionVftablePtr
-                };
-            }
-            if (type == typeof(ulong))
-            {
-                return new ComInterfaceEntry
-                {
-                    IID = global::WinRT.GuidGenerator.GetIID(typeof(IReferenceArray<ulong>)),
-                    Vtable = BoxedArrayIReferenceArrayImpl<ulong>.AbiToProjectionVftablePtr
-                };
-            }
-            if (type == typeof(float))
-            {
-                return new ComInterfaceEntry
-                {
-                    IID = global::WinRT.GuidGenerator.GetIID(typeof(IReferenceArray<float>)),
-                    Vtable = BoxedArrayIReferenceArrayImpl<float>.AbiToProjectionVftablePtr
-                };
-            }
-            if (type == typeof(double))
-            {
-                return new ComInterfaceEntry
-                {
-                    IID = global::WinRT.GuidGenerator.GetIID(typeof(IReferenceArray<double>)),
-                    Vtable = BoxedArrayIReferenceArrayImpl<double>.AbiToProjectionVftablePtr
-                };
-            }
-            if (type == typeof(char))
-            {
-                return new ComInterfaceEntry
-                {
-                    IID = global::WinRT.GuidGenerator.GetIID(typeof(IReferenceArray<char>)),
-                    Vtable = BoxedArrayIReferenceArrayImpl<char>.AbiToProjectionVftablePtr
-                };
-            }
-            if (type == typeof(bool))
-            {
-                return new ComInterfaceEntry
-                {
-                    IID = global::WinRT.GuidGenerator.GetIID(typeof(IReferenceArray<bool>)),
-                    Vtable = BoxedArrayIReferenceArrayImpl<bool>.AbiToProjectionVftablePtr
-                };
-            }
-            if (type == typeof(Guid))
-            {
-                return new ComInterfaceEntry
-                {
-                    IID = global::WinRT.GuidGenerator.GetIID(typeof(IReferenceArray<Guid>)),
-                    Vtable = BoxedArrayIReferenceArrayImpl<Guid>.AbiToProjectionVftablePtr
-                };
-            }
-            if (type == typeof(DateTimeOffset))
-            {
-                return new ComInterfaceEntry
-                {
-                    IID = global::WinRT.GuidGenerator.GetIID(typeof(IReferenceArray<DateTimeOffset>)),
-                    Vtable = BoxedArrayIReferenceArrayImpl<DateTimeOffset>.AbiToProjectionVftablePtr
-                };
-            }
-            if (type == typeof(TimeSpan))
-            {
-                return new ComInterfaceEntry
-                {
-                    IID = global::WinRT.GuidGenerator.GetIID(typeof(IReferenceArray<TimeSpan>)),
-                    Vtable = BoxedArrayIReferenceArrayImpl<TimeSpan>.AbiToProjectionVftablePtr
-                };
-            }
-            if (type == typeof(object))
-            {
-                return new ComInterfaceEntry
-                {
-                    IID = global::WinRT.GuidGenerator.GetIID(typeof(IReferenceArray<object>)),
-                    Vtable = BoxedArrayIReferenceArrayImpl<object>.AbiToProjectionVftablePtr
-                };
-            }
-            if (type.IsTypeOfType())
-            {
-                return new ComInterfaceEntry
-                {
-                    IID = global::WinRT.GuidGenerator.GetIID(typeof(IReferenceArray<Type>)),
-                    Vtable = BoxedArrayIReferenceArrayImpl<Type>.AbiToProjectionVftablePtr
-                };
-            }
-            return new ComInterfaceEntry
-            {
-                IID = global::WinRT.GuidGenerator.GetIID(typeof(IReferenceArray<>).MakeGenericType(type)),
-                Vtable = (IntPtr)typeof(BoxedArrayIReferenceArrayImpl<>).MakeGenericType(type).GetAbiToProjectionVftblPtr()
-            };
-        }
-
-        internal sealed class InspectableInfo
-        {
-            private readonly Lazy<string> runtimeClassName;
-
-            public Guid[] IIDs { get; }
-            public string RuntimeClassName => runtimeClassName.Value;
-
-            internal InspectableInfo(Type type, Guid[] iids)
-            {
-                runtimeClassName = new Lazy<string>(() => TypeNameSupport.GetNameForType(type, TypeNameGenerationFlags.GenerateBoxedName | TypeNameGenerationFlags.ForGetRuntimeClassName));
-                IIDs = iids;
-            }
-        }
-
-        internal static ObjectReference<T> CreateCCWForObject<T>(object obj, Guid iid)
-        {
-            IntPtr ccw = CreateCCWForObjectForABI(obj, iid);
-            return ObjectReference<T>.Attach(ref ccw);
-        }
-
-        internal static ObjectReferenceValue CreateCCWForObjectForMarshaling(object obj, Guid iid)
-        {
-            IntPtr ccw = CreateCCWForObjectForABI(obj, iid);
-            return new ObjectReferenceValue(ccw);
-        }
-    }
+// Copyright (c) Microsoft Corporation.
+// Licensed under the MIT License.
+
+using ABI.Microsoft.UI.Xaml.Data;
+using ABI.Windows.Foundation;
+using System;
+using System.Collections.Concurrent;
+using System.Collections.Generic;
+using System.Diagnostics.CodeAnalysis;
+using System.Linq;
+using System.Linq.Expressions;
+using System.Reflection;
+using System.Runtime.CompilerServices;
+using System.Runtime.InteropServices;
+using WinRT.Interop;
+
+#if NET
+using ComInterfaceEntry = System.Runtime.InteropServices.ComWrappers.ComInterfaceEntry;
+#endif
+
+#pragma warning disable 0169 // The field 'xxx' is never used
+#pragma warning disable 0649 // Field 'xxx' is never assigned to, and will always have its default value
+
+namespace WinRT
+{
+#if EMBED
+    internal
+#else
+    public 
+#endif
+    static partial class ComWrappersSupport
+    {
+        private readonly static ConcurrentDictionary<Type, Func<IInspectable, object>> TypedObjectFactoryCacheForType = new ConcurrentDictionary<Type, Func<IInspectable, object>>();
+        private readonly static ConditionalWeakTable<object, object> CCWTable = new ConditionalWeakTable<object, object>();
+        private readonly static ConcurrentDictionary<Type, Func<IntPtr, object>> DelegateFactoryCache = new ConcurrentDictionary<Type, Func<IntPtr, object>>();
+
+        public static TReturn MarshalDelegateInvoke<TDelegate, TReturn>(IntPtr thisPtr, Func<TDelegate, TReturn> invoke)
+            where TDelegate : class, Delegate
+        {
+#if !NET
+            using (new Mono.ThreadContext())
+#endif
+            {
+                var target_invoke = FindObject<TDelegate>(thisPtr);
+                if (target_invoke != null)
+                {
+                    return invoke(target_invoke);
+                }
+                return default;
+            }
+        }
+
+        public static void MarshalDelegateInvoke<T>(IntPtr thisPtr, Action<T> invoke)
+            where T : class, Delegate
+        {
+#if !NET
+            using (new Mono.ThreadContext())
+#endif
+            {
+                var target_invoke = FindObject<T>(thisPtr);
+                if (target_invoke != null)
+                {
+                    invoke(target_invoke);
+                }
+            }
+        }
+
+        // If we are free threaded, we do not need to keep track of context.
+        // This can either be if the object implements IAgileObject or the free threaded marshaler.
+        internal unsafe static bool IsFreeThreaded(IObjectReference objRef)
+        {
+            if (objRef.TryAs(InterfaceIIDs.IAgileObject_IID, out var agilePtr) >= 0)
+            {
+                Marshal.Release(agilePtr);
+                return true;
+            }
+            else if (objRef.TryAs(InterfaceIIDs.IMarshal_IID, out var marshalPtr) >= 0)
+            {
+                try
+                {
+                    Guid iid_IUnknown = InterfaceIIDs.IUnknown_IID;
+                    Guid iid_unmarshalClass;
+                    Marshal.ThrowExceptionForHR((**(ABI.WinRT.Interop.IMarshal.Vftbl**)marshalPtr).GetUnmarshalClass_0(
+                        marshalPtr, &iid_IUnknown, IntPtr.Zero, MSHCTX.InProc, IntPtr.Zero, MSHLFLAGS.Normal, &iid_unmarshalClass));
+                    if (iid_unmarshalClass == ABI.WinRT.Interop.IMarshal.IID_InProcFreeThreadedMarshaler.Value)
+                    {
+                        return true;
+                    }
+                }
+                finally
+                {
+                    Marshal.Release(marshalPtr);
+                }
+            }
+            return false;
+        }
+
+        public static IObjectReference GetObjectReferenceForInterface(IntPtr externalComObject)
+        {
+            return GetObjectReferenceForInterface<IUnknownVftbl>(externalComObject);
+        }
+
+        public static ObjectReference<T> GetObjectReferenceForInterface<T>(IntPtr externalComObject)
+        {
+            if (externalComObject == IntPtr.Zero)
+            {
+                return null;
+            }
+
+            ObjectReference<T> objRef = ObjectReference<T>.FromAbi(externalComObject);
+            if (IsFreeThreaded(objRef))
+            {
+                return objRef;
+            }
+            else
+            {
+                using (objRef)
+                {
+                    return new ObjectReferenceWithContext<T>(
+                        objRef.GetRef(),
+                        Context.GetContextCallback(),
+                        Context.GetContextToken());
+                }
+            }
+        }
+
+        public static ObjectReference<T> GetObjectReferenceForInterface<T>(IntPtr externalComObject, Guid iid)
+        {
+            return GetObjectReferenceForInterface<T>(externalComObject, iid, true);
+        }
+
+        internal static ObjectReference<T> GetObjectReferenceForInterface<T>(IntPtr externalComObject, Guid iid, bool requireQI)
+        {
+            if (externalComObject == IntPtr.Zero)
+            {
+                return null;
+            }
+
+            ObjectReference<T> objRef;
+            if (requireQI)
+            {
+                Marshal.ThrowExceptionForHR(Marshal.QueryInterface(externalComObject, ref iid, out IntPtr ptr));
+                objRef = ObjectReference<T>.Attach(ref ptr);
+            }
+            else
+            {
+                objRef = ObjectReference<T>.FromAbi(externalComObject);
+            }
+
+            if (IsFreeThreaded(objRef))
+            {
+                return objRef;
+            }
+            else
+            {
+                using (objRef)
+                {
+                    return new ObjectReferenceWithContext<T>(
+                        objRef.GetRef(),
+                        Context.GetContextCallback(),
+                        Context.GetContextToken(),
+                        iid);
+                }
+            }
+        }
+
+        public static void RegisterProjectionAssembly(Assembly assembly) => TypeNameSupport.RegisterProjectionAssembly(assembly);
+
+        public static void RegisterProjectionTypeBaseTypeMapping(IDictionary<string, string> typeNameToBaseTypeNameMapping) => TypeNameSupport.RegisterProjectionTypeBaseTypeMapping(typeNameToBaseTypeNameMapping);
+
+        internal static object GetRuntimeClassCCWTypeIfAny(object obj)
+        {
+            var type = obj.GetType();
+            var ccwType = type.GetRuntimeClassCCWType();
+            if (ccwType != null)
+            {
+                return CCWTable.GetValue(obj, obj => {
+                    var ccwConstructor = ccwType.GetConstructor(BindingFlags.NonPublic | BindingFlags.Public | BindingFlags.CreateInstance | BindingFlags.Instance, null, new[] { type }, null);
+                    return ccwConstructor.Invoke(new[] { obj });
+                });
+            }
+
+            return obj;
+        }
+
+        internal static List<ComInterfaceEntry> GetInterfaceTableEntries(Type type)
+        {
+            var entries = new List<ComInterfaceEntry>();
+            bool hasCustomIMarshalInterface = false;
+
+            if (type.IsDelegate())
+            {
+                // Delegates have no interfaces that they implement, so adding default WinRT entries.
+                var helperType = type.FindHelperType();
+                if (helperType is object)
+                {
+                    entries.Add(new ComInterfaceEntry
+                    {
+                        IID = GuidGenerator.GetIID(type),
+                        Vtable = helperType.GetAbiToProjectionVftblPtr()
+                    });
+                }
+
+                if (type.ShouldProvideIReference())
+                {
+                    entries.Add(IPropertyValueEntry);
+                    entries.Add(ProvideIReference(type));
+                }
+            }
+            else
+            {
+                var objType = type.GetRuntimeClassCCWType() ?? type;
+                // Check whether the type itself has the attribute to make sure it is using the new source generator
+                // and just doesn't have an updated dependent projection which is.
+                if (type.GetCustomAttribute(typeof(WinRTExposedTypeAttribute), false) is IWinRTExposedTypeDetails winrtExposedClassAttribute)
+                {
+                    foreach (var iface in winrtExposedClassAttribute.GetExposedInterfaces())
+                    {
+                        AddInterfaceToVtable(iface);
+                    }
+
+                    var baseType = type.BaseType;
+                    if (baseType != null && baseType != typeof(object))
+                    {
+                        var winrtExposedBaseClassAttributes = baseType.GetCustomAttributes(typeof(WinRTExposedTypeAttribute), true);
+                        foreach (var winrtExposedBaseClassAttribute in winrtExposedBaseClassAttributes)
+                        {
+                            foreach (var iface in ((IWinRTExposedTypeDetails)winrtExposedBaseClassAttribute).GetExposedInterfaces())
+                            {
+                                AddInterfaceToVtable(iface);
+                            }
+                        }
+                    }
+                }
+                else
+                {
+                    var interfaces = objType.GetInterfaces();
+                    foreach (var iface in interfaces)
+                    {
+                        if (Projections.IsTypeWindowsRuntimeType(iface))
+                        {
+                            AddInterfaceToVtable(iface);
+                        }
+
+                        if (iface.IsConstructedGenericType
+                            && Projections.TryGetCompatibleWindowsRuntimeTypesForVariantType(iface, null, out var compatibleIfaces))
+                        {
+                            foreach (var compatibleIface in compatibleIfaces)
+                            {
+                                AddInterfaceToVtable(compatibleIface);
+                            }
+                        }
+                    }
+                }
+
+#if !NET
+                // We can't easily determine from just the type
+                // if the array is an "single dimension index from zero"-array in .NET Standard 2.0,
+                // so just approximate it.
+                // (Other array types will be blocked in other code-paths anyway where we have an object.)
+                if (type.IsArray && type.GetArrayRank() == 1)
+#else
+                if (type.IsSZArray)
+#endif
+                {
+                    // We treat arrays as if they implemented IIterable<T>, IVector<T>, and IVectorView<T> (WinRT only)
+                    var elementType = type.GetElementType();
+                    if (elementType.ShouldProvideIReference())
+                    {
+                        entries.Add(IPropertyValueEntry);
+                        entries.Add(ProvideIReferenceArray(type));
+                    }
+                }
+                else if (objType.IsGenericType && objType.GetGenericTypeDefinition() == typeof(System.Collections.Generic.KeyValuePair<,>))
+                {
+                    var ifaceAbiType = objType.FindHelperType();
+                    entries.Add(new ComInterfaceEntry
+                    {
+                        IID = GuidGenerator.GetIID(ifaceAbiType),
+                        Vtable = (IntPtr)ifaceAbiType.GetAbiToProjectionVftblPtr()
+                    });
+                }
+                else if (type.ShouldProvideIReference())
+                {
+                    entries.Add(IPropertyValueEntry);
+                    entries.Add(ProvideIReference(type));
+                }
+            }
+
+            entries.Add(new ComInterfaceEntry
+            {
+                IID = ManagedIStringableVftbl.IID,
+                Vtable = ManagedIStringableVftbl.AbiToProjectionVftablePtr
+            });
+
+            entries.Add(new ComInterfaceEntry
+            {
+                IID = ManagedCustomPropertyProviderVftbl.IID,
+                Vtable = ManagedCustomPropertyProviderVftbl.AbiToProjectionVftablePtr
+            });
+
+            entries.Add(new ComInterfaceEntry
+            {
+                IID = InterfaceIIDs.IWeakReferenceSource_IID,
+                Vtable = ABI.WinRT.Interop.IWeakReferenceSource.AbiToProjectionVftablePtr
+            });
+
+            // Add IMarhal implemented using the free threaded marshaler
+            // to all CCWs if it doesn't already have its own.
+            if (!hasCustomIMarshalInterface)
+            {
+                entries.Add(new ComInterfaceEntry
+                {
+                    IID = InterfaceIIDs.IMarshal_IID,
+                    Vtable = ABI.WinRT.Interop.IMarshal.Vftbl.AbiToProjectionVftablePtr
+                });
+            }
+
+            // Add IAgileObject to all CCWs
+            entries.Add(new ComInterfaceEntry
+            {
+                IID = InterfaceIIDs.IAgileObject_IID,
+                Vtable = IUnknownVftbl.AbiToProjectionVftblPtr
+            });
+
+            entries.Add(new ComInterfaceEntry
+            {
+                IID = InterfaceIIDs.IInspectable_IID,
+                Vtable = IInspectable.Vftbl.AbiToProjectionVftablePtr
+            });
+
+            // This should be the last entry as it is included / excluded based on the flags.
+            entries.Add(new ComInterfaceEntry
+            {
+                IID = InterfaceIIDs.IUnknown_IID,
+                Vtable = IUnknownVftbl.AbiToProjectionVftblPtr
+            });
+
+            return entries;
+
+            void AddInterfaceToVtable(Type iface)
+            {
+                var interfaceHelperType = iface.FindHelperType();
+                Guid iid = GuidGenerator.GetIID(interfaceHelperType);
+                entries.Add(new ComInterfaceEntry
+                {
+                    IID = GuidGenerator.GetIID(interfaceHelperType),
+                    Vtable = (IntPtr)interfaceHelperType.GetAbiToProjectionVftblPtr()
+                });
+
+                if (!hasCustomIMarshalInterface && iid == InterfaceIIDs.IMarshal_IID)
+                {
+                    hasCustomIMarshalInterface = true;
+                }
+            }
+        }
+
+#if NET
+        [UnconditionalSuppressMessage("ReflectionAnalysis", "IL2026:RequiresUnreferencedCode",
+            Justification = "The existence of the ABI type implies the non-ABI type exists, as in authoring scenarios the ABI type is constructed from the non-ABI type.")] 
+#endif
+        internal static (InspectableInfo inspectableInfo, List<ComInterfaceEntry> interfaceTableEntries) PregenerateNativeTypeInformation(Type type)
+        {
+            var interfaceTableEntries = GetInterfaceTableEntries(type);
+            var iids = new Guid[interfaceTableEntries.Count];
+            for (int i = 0; i < interfaceTableEntries.Count; i++)
+            {
+                iids[i] = interfaceTableEntries[i].IID;
+            }
+
+            if (type.FullName.StartsWith("ABI.", StringComparison.Ordinal))
+            {
+                type = Projections.FindCustomPublicTypeForAbiType(type) ?? type.Assembly.GetType(type.FullName.Substring("ABI.".Length)) ?? type;
+            }
+
+            return (
+                new InspectableInfo(type, iids),
+                interfaceTableEntries);
+        }
+
+        private static Func<IInspectable, object> CreateKeyValuePairFactory(Type type)
+        {
+            var createRcwFunc = (Func<IInspectable, object>) type.GetHelperType().GetMethod("CreateRcw", BindingFlags.Public | BindingFlags.Static).
+                    CreateDelegate(typeof(Func<IInspectable, object>));
+            return createRcwFunc;
+        }
+
+        internal static Func<IntPtr, object> CreateDelegateFactory(Type type)
+        {
+            return DelegateFactoryCache.GetOrAdd(type, (type) =>
+            {
+                var createRcwFunc = (Func<IntPtr, object>)type.GetHelperType().GetMethod("CreateRcw", BindingFlags.Public | BindingFlags.Static).
+                        CreateDelegate(typeof(Func<IntPtr, object>));
+                var iid = GuidGenerator.GetIID(type);
+
+                return (IntPtr externalComObject) =>
+                {
+                    // The CreateRCW function for delegates expect the pointer to be the delegate interface in CsWinRT 1.5.
+                    // But CreateObject is passed the IUnknown interface. This would typically be fine for delegates as delegates
+                    // don't implement interfaces and implementations typically have both the IUnknown vtable and the delegate
+                    // vtable point to the same vtable.  But when the pointer is to a proxy, that can not be relied on.
+                    Marshal.ThrowExceptionForHR(Marshal.QueryInterface(externalComObject, ref iid, out var ptr));
+                    try
+                    {
+                        return createRcwFunc(ptr);
+                    }
+                    finally
+                    {
+                        Marshal.Release(ptr);
+                    }
+                };
+            });
+        }
+
+        private static Func<IInspectable, object> CreateNullableTFactory(Type implementationType)
+        {
+            var getValueMethod = implementationType.GetHelperType().GetMethod("GetValue", BindingFlags.Static | BindingFlags.NonPublic);
+            return (IInspectable obj) => getValueMethod.Invoke(null, new[] { obj });
+        }
+
+        private static Func<IInspectable, object> CreateAbiNullableTFactory(
+#if NET
+            [DynamicallyAccessedMembers(DynamicallyAccessedMemberTypes.NonPublicMethods)]
+#endif
+            Type implementationType)
+        {
+            var getValueMethod = implementationType.GetMethod("GetValue", BindingFlags.Static | BindingFlags.NonPublic);
+            return (IInspectable obj) => getValueMethod.Invoke(null, new[] { obj });
+        }
+
+        private static Func<IInspectable, object> CreateArrayFactory(Type implementationType)
+        {
+            var getValueFunc = (Func<IInspectable, object>)implementationType.GetHelperType().GetMethod("GetValue", BindingFlags.Static | BindingFlags.NonPublic).
+                CreateDelegate(typeof(Func<IInspectable, object>));
+            return getValueFunc;
+        }
+
+        // This is used to hold the reference to the native value type object (IReference) until the actual value in it (boxed as an object) gets cleaned up by GC
+        // This is done to avoid pointer reuse until GC cleans up the boxed object
+        private static readonly ConditionalWeakTable<object, IInspectable> _boxedValueReferenceCache = new();
+
+        private static Func<IInspectable, object> CreateReferenceCachingFactory(Func<IInspectable, object> internalFactory)
+        {
+            return inspectable =>
+            {
+                object resultingObject = internalFactory(inspectable);
+                _boxedValueReferenceCache.Add(resultingObject, inspectable);
+                return resultingObject;
+            };
+        }
+
+        private static Func<IInspectable, object> CreateCustomTypeMappingFactory(Type customTypeHelperType)
+        {
+            var fromAbiMethod = customTypeHelperType.GetMethod("FromAbi", BindingFlags.Public | BindingFlags.NonPublic | BindingFlags.Static);
+            if (fromAbiMethod is null)
+            {
+                throw new MissingMethodException();
+            }
+
+            var fromAbiMethodFunc = (Func<IntPtr, object>) fromAbiMethod.CreateDelegate(typeof(Func<IntPtr, object>));
+            return (IInspectable obj) => fromAbiMethodFunc(obj.ThisPtr);
+        }
+
+        internal static Func<IInspectable, object> CreateTypedRcwFactory(
+#if NET
+            [DynamicallyAccessedMembers(DynamicallyAccessedMemberTypes.NonPublicConstructors)]
+#endif
+            Type implementationType,
+            string runtimeClassName = null)
+        {
+            // If runtime class name is empty or "Object", then just use IInspectable.
+            if (implementationType == null || implementationType == typeof(object))
+            {
+                // If we reach here, then we couldn't find a type that matches the runtime class name.
+                // Fall back to using IInspectable directly.
+                return (IInspectable obj) => obj;
+            }
+
+            if (implementationType == typeof(ABI.System.Nullable_string))
+            {
+                return CreateReferenceCachingFactory((IInspectable obj) => ABI.System.Nullable_string.GetValue(obj));
+            }
+            else if (implementationType == typeof(ABI.System.Nullable_Type))
+            {
+                return CreateReferenceCachingFactory((IInspectable obj) => ABI.System.Nullable_Type.GetValue(obj));
+            }
+
+            var customHelperType = Projections.FindCustomHelperTypeMapping(implementationType, true);
+            if (customHelperType != null)
+            {
+                return CreateReferenceCachingFactory(CreateCustomTypeMappingFactory(customHelperType));
+            }
+
+            if (implementationType.IsGenericType && implementationType.GetGenericTypeDefinition() == typeof(System.Collections.Generic.KeyValuePair<,>))
+            {
+                return CreateReferenceCachingFactory(CreateKeyValuePairFactory(implementationType));
+            }
+
+            if (implementationType.IsValueType)
+            {
+                if (implementationType.IsNullableT())
+                {
+                    return CreateReferenceCachingFactory(CreateNullableTFactory(implementationType));
+                }
+                else
+                {
+                    return CreateReferenceCachingFactory(CreateNullableTFactory(typeof(System.Nullable<>).MakeGenericType(implementationType)));
+                }
+            }
+            else if (implementationType.IsAbiNullableDelegate())
+            {
+                return CreateReferenceCachingFactory(CreateAbiNullableTFactory(implementationType));
+            }
+            else if (implementationType.IsIReferenceArray())
+            {
+                return CreateReferenceCachingFactory(CreateArrayFactory(implementationType));
+            }
+
+            return CreateFactoryForImplementationType(runtimeClassName, implementationType);
+        }
+
+#if NET
+        [return: DynamicallyAccessedMembers(DynamicallyAccessedMemberTypes.NonPublicConstructors)]
+#endif
+        internal static Type GetRuntimeClassForTypeCreation(IInspectable inspectable, Type staticallyDeterminedType)
+        {
+            string runtimeClassName = inspectable.GetRuntimeClassName(noThrow: true);
+            Type implementationType = null;
+            if (!string.IsNullOrEmpty(runtimeClassName))
+            {
+                implementationType = TypeNameSupport.FindRcwTypeByNameCached(runtimeClassName);
+            }
+
+            if (staticallyDeterminedType != null && staticallyDeterminedType != typeof(object))
+            {
+                // We have a static type which we can use to construct the object.  But, we can't just use it for all scenarios
+                // and primarily use it for tear off scenarios and for scenarios where runtimeclass isn't accurate.
+                // For instance if the static type is an interface, we return an IInspectable to represent the interface.
+                // But it isn't convertable back to the class via the as operator which would be possible if we use runtimeclass.
+                // Similarly for composable types, they can be statically retrieved using the parent class, but can then no longer
+                // be cast to the sub class via as operator even if it is really an instance of it per rutimeclass.
+                // To handle these scenarios, we use the runtimeclass if we find it is assignable to the statically determined type.
+                // If it isn't, we use the statically determined type as it is a tear off.
+                if (!(implementationType != null &&
+                    (staticallyDeterminedType == implementationType ||
+                     staticallyDeterminedType.IsAssignableFrom(implementationType) ||
+                     staticallyDeterminedType.IsGenericType && implementationType.GetInterfaces().Any(i => i.IsGenericType && i.GetGenericTypeDefinition() == staticallyDeterminedType.GetGenericTypeDefinition()))))
+                {
+                    return staticallyDeterminedType;
+                }
+            }
+
+            return implementationType;
+        }
+
+        private static ComInterfaceEntry IPropertyValueEntry =>
+            new ComInterfaceEntry
+            {
+                IID = ManagedIPropertyValueImpl.IID,
+                Vtable = ManagedIPropertyValueImpl.AbiToProjectionVftablePtr
+            };
+
+        private static ComInterfaceEntry ProvideIReference(Type type)
+        {
+            if (type == typeof(int))
+            {
+                return new ComInterfaceEntry
+                {
+                    IID = ABI.System.Nullable_int.IID,
+                    Vtable = ABI.System.Nullable_int.Vftbl.AbiToProjectionVftablePtr
+                };
+            }
+            if (type == typeof(string))
+            {
+                return new ComInterfaceEntry
+                {
+                    IID = ABI.System.Nullable_string.IID,
+                    Vtable = ABI.System.Nullable_string.Vftbl.AbiToProjectionVftablePtr
+                };
+            }
+            if (type == typeof(byte))
+            {
+                return new ComInterfaceEntry
+                {
+                    IID = ABI.System.Nullable_byte.IID,
+                    Vtable = ABI.System.Nullable_byte.Vftbl.AbiToProjectionVftablePtr
+                };
+            }
+            if (type == typeof(short))
+            {
+                return new ComInterfaceEntry
+                {
+                    IID = ABI.System.Nullable_short.IID,
+                    Vtable = ABI.System.Nullable_short.Vftbl.AbiToProjectionVftablePtr
+                };
+            }
+            if (type == typeof(ushort))
+            {
+                return new ComInterfaceEntry
+                {
+                    IID = ABI.System.Nullable_ushort.IID,
+                    Vtable = ABI.System.Nullable_ushort.Vftbl.AbiToProjectionVftablePtr
+                };
+            }
+            if (type == typeof(uint))
+            {
+                return new ComInterfaceEntry
+                {
+                    IID = ABI.System.Nullable_uint.IID,
+                    Vtable = ABI.System.Nullable_uint.Vftbl.AbiToProjectionVftablePtr
+                };
+            }
+            if (type == typeof(long))
+            {
+                return new ComInterfaceEntry
+                {
+                    IID = ABI.System.Nullable_long.IID,
+                    Vtable = ABI.System.Nullable_long.Vftbl.AbiToProjectionVftablePtr
+                };
+            }
+            if (type == typeof(ulong))
+            {
+                return new ComInterfaceEntry
+                {
+                    IID = ABI.System.Nullable_ulong.IID,
+                    Vtable = ABI.System.Nullable_ulong.Vftbl.AbiToProjectionVftablePtr
+                };
+            }
+            if (type == typeof(float))
+            {
+                return new ComInterfaceEntry
+                {
+                    IID = ABI.System.Nullable_float.IID,
+                    Vtable = ABI.System.Nullable_float.Vftbl.AbiToProjectionVftablePtr
+                };
+            }
+            if (type == typeof(double))
+            {
+                return new ComInterfaceEntry
+                {
+                    IID = ABI.System.Nullable_double.IID,
+                    Vtable = ABI.System.Nullable_double.Vftbl.AbiToProjectionVftablePtr
+                };
+            }
+            if (type == typeof(char))
+            {
+                return new ComInterfaceEntry
+                {
+                    IID = ABI.System.Nullable_char.IID,
+                    Vtable = ABI.System.Nullable_char.Vftbl.AbiToProjectionVftablePtr
+                };
+            }
+            if (type == typeof(bool))
+            {
+                return new ComInterfaceEntry
+                {
+                    IID = ABI.System.Nullable_bool.IID,
+                    Vtable = ABI.System.Nullable_bool.Vftbl.AbiToProjectionVftablePtr
+                };
+            }
+            if (type == typeof(Guid))
+            {
+                return new ComInterfaceEntry
+                {
+                    IID = ABI.System.Nullable_guid.IID,
+                    Vtable = ABI.System.Nullable_guid.Vftbl.AbiToProjectionVftablePtr
+                };
+            }
+            if (type == typeof(DateTimeOffset))
+            {
+                return new ComInterfaceEntry
+                {
+                    IID = ABI.System.Nullable_DateTimeOffset.IID,
+                    Vtable = ABI.System.Nullable_DateTimeOffset.Vftbl.AbiToProjectionVftablePtr
+                };
+            }
+            if (type == typeof(TimeSpan))
+            {
+                return new ComInterfaceEntry
+                {
+                    IID = ABI.System.Nullable_TimeSpan.IID,
+                    Vtable = ABI.System.Nullable_TimeSpan.Vftbl.AbiToProjectionVftablePtr
+                };
+            }
+            if (type == typeof(object))
+            {
+                return new ComInterfaceEntry
+                {
+                    IID = ABI.System.Nullable_Object.IID,
+                    Vtable = ABI.System.Nullable_Object.Vftbl.AbiToProjectionVftablePtr
+                };
+            }
+            if (type.IsTypeOfType())
+            {
+                return new ComInterfaceEntry
+                {
+                    IID = ABI.System.Nullable_Type.IID,
+                    Vtable = ABI.System.Nullable_Type.Vftbl.AbiToProjectionVftablePtr
+                };
+            }
+            if (type == typeof(sbyte))
+            {
+                return new ComInterfaceEntry
+                {
+                    IID = ABI.System.Nullable_sbyte.IID,
+                    Vtable = ABI.System.Nullable_sbyte.Vftbl.AbiToProjectionVftablePtr
+                };
+            }
+            if (type.IsDelegate())
+            {
+                var delegateHelperType = typeof(ABI.System.Nullable_Delegate<>).MakeGenericType(type);
+                return new ComInterfaceEntry
+                {
+                    IID = global::WinRT.GuidGenerator.GetIID(delegateHelperType),
+                    Vtable = delegateHelperType.GetAbiToProjectionVftblPtr()
+                };
+            }
+
+            return new ComInterfaceEntry
+            {
+                IID = global::WinRT.GuidGenerator.GetIID(typeof(ABI.System.Nullable<>).MakeGenericType(type)),
+                Vtable = typeof(BoxedValueIReferenceImpl<>).MakeGenericType(type).GetAbiToProjectionVftblPtr()
+            };
+        }
+
+        private static ComInterfaceEntry ProvideIReferenceArray(Type arrayType)
+        {
+            Type type = arrayType.GetElementType();
+            if (type == typeof(int))
+            {
+                return new ComInterfaceEntry
+                {
+                    IID = global::WinRT.GuidGenerator.GetIID(typeof(IReferenceArray<int>)),
+                    Vtable = BoxedArrayIReferenceArrayImpl<int>.AbiToProjectionVftablePtr
+                };
+            }
+            if (type == typeof(string))
+            {
+                return new ComInterfaceEntry
+                {
+                    IID = global::WinRT.GuidGenerator.GetIID(typeof(IReferenceArray<string>)),
+                    Vtable = BoxedArrayIReferenceArrayImpl<string>.AbiToProjectionVftablePtr
+                };
+            }
+            if (type == typeof(byte))
+            {
+                return new ComInterfaceEntry
+                {
+                    IID = global::WinRT.GuidGenerator.GetIID(typeof(IReferenceArray<byte>)),
+                    Vtable = BoxedArrayIReferenceArrayImpl<byte>.AbiToProjectionVftablePtr
+                };
+            }
+            if (type == typeof(short))
+            {
+                return new ComInterfaceEntry
+                {
+                    IID = global::WinRT.GuidGenerator.GetIID(typeof(IReferenceArray<short>)),
+                    Vtable = BoxedArrayIReferenceArrayImpl<short>.AbiToProjectionVftablePtr
+                };
+            }
+            if (type == typeof(ushort))
+            {
+                return new ComInterfaceEntry
+                {
+                    IID = global::WinRT.GuidGenerator.GetIID(typeof(IReferenceArray<ushort>)),
+                    Vtable = BoxedArrayIReferenceArrayImpl<ushort>.AbiToProjectionVftablePtr
+                };
+            }
+            if (type == typeof(uint))
+            {
+                return new ComInterfaceEntry
+                {
+                    IID = global::WinRT.GuidGenerator.GetIID(typeof(IReferenceArray<uint>)),
+                    Vtable = BoxedArrayIReferenceArrayImpl<uint>.AbiToProjectionVftablePtr
+                };
+            }
+            if (type == typeof(long))
+            {
+                return new ComInterfaceEntry
+                {
+                    IID = global::WinRT.GuidGenerator.GetIID(typeof(IReferenceArray<long>)),
+                    Vtable = BoxedArrayIReferenceArrayImpl<long>.AbiToProjectionVftablePtr
+                };
+            }
+            if (type == typeof(ulong))
+            {
+                return new ComInterfaceEntry
+                {
+                    IID = global::WinRT.GuidGenerator.GetIID(typeof(IReferenceArray<ulong>)),
+                    Vtable = BoxedArrayIReferenceArrayImpl<ulong>.AbiToProjectionVftablePtr
+                };
+            }
+            if (type == typeof(float))
+            {
+                return new ComInterfaceEntry
+                {
+                    IID = global::WinRT.GuidGenerator.GetIID(typeof(IReferenceArray<float>)),
+                    Vtable = BoxedArrayIReferenceArrayImpl<float>.AbiToProjectionVftablePtr
+                };
+            }
+            if (type == typeof(double))
+            {
+                return new ComInterfaceEntry
+                {
+                    IID = global::WinRT.GuidGenerator.GetIID(typeof(IReferenceArray<double>)),
+                    Vtable = BoxedArrayIReferenceArrayImpl<double>.AbiToProjectionVftablePtr
+                };
+            }
+            if (type == typeof(char))
+            {
+                return new ComInterfaceEntry
+                {
+                    IID = global::WinRT.GuidGenerator.GetIID(typeof(IReferenceArray<char>)),
+                    Vtable = BoxedArrayIReferenceArrayImpl<char>.AbiToProjectionVftablePtr
+                };
+            }
+            if (type == typeof(bool))
+            {
+                return new ComInterfaceEntry
+                {
+                    IID = global::WinRT.GuidGenerator.GetIID(typeof(IReferenceArray<bool>)),
+                    Vtable = BoxedArrayIReferenceArrayImpl<bool>.AbiToProjectionVftablePtr
+                };
+            }
+            if (type == typeof(Guid))
+            {
+                return new ComInterfaceEntry
+                {
+                    IID = global::WinRT.GuidGenerator.GetIID(typeof(IReferenceArray<Guid>)),
+                    Vtable = BoxedArrayIReferenceArrayImpl<Guid>.AbiToProjectionVftablePtr
+                };
+            }
+            if (type == typeof(DateTimeOffset))
+            {
+                return new ComInterfaceEntry
+                {
+                    IID = global::WinRT.GuidGenerator.GetIID(typeof(IReferenceArray<DateTimeOffset>)),
+                    Vtable = BoxedArrayIReferenceArrayImpl<DateTimeOffset>.AbiToProjectionVftablePtr
+                };
+            }
+            if (type == typeof(TimeSpan))
+            {
+                return new ComInterfaceEntry
+                {
+                    IID = global::WinRT.GuidGenerator.GetIID(typeof(IReferenceArray<TimeSpan>)),
+                    Vtable = BoxedArrayIReferenceArrayImpl<TimeSpan>.AbiToProjectionVftablePtr
+                };
+            }
+            if (type == typeof(object))
+            {
+                return new ComInterfaceEntry
+                {
+                    IID = global::WinRT.GuidGenerator.GetIID(typeof(IReferenceArray<object>)),
+                    Vtable = BoxedArrayIReferenceArrayImpl<object>.AbiToProjectionVftablePtr
+                };
+            }
+            if (type.IsTypeOfType())
+            {
+                return new ComInterfaceEntry
+                {
+                    IID = global::WinRT.GuidGenerator.GetIID(typeof(IReferenceArray<Type>)),
+                    Vtable = BoxedArrayIReferenceArrayImpl<Type>.AbiToProjectionVftablePtr
+                };
+            }
+            return new ComInterfaceEntry
+            {
+                IID = global::WinRT.GuidGenerator.GetIID(typeof(IReferenceArray<>).MakeGenericType(type)),
+                Vtable = (IntPtr)typeof(BoxedArrayIReferenceArrayImpl<>).MakeGenericType(type).GetAbiToProjectionVftblPtr()
+            };
+        }
+
+        internal sealed class InspectableInfo
+        {
+            private readonly Lazy<string> runtimeClassName;
+
+            public Guid[] IIDs { get; }
+            public string RuntimeClassName => runtimeClassName.Value;
+
+            internal InspectableInfo(Type type, Guid[] iids)
+            {
+                runtimeClassName = new Lazy<string>(() => TypeNameSupport.GetNameForType(type, TypeNameGenerationFlags.GenerateBoxedName | TypeNameGenerationFlags.ForGetRuntimeClassName));
+                IIDs = iids;
+            }
+        }
+
+        internal static ObjectReference<T> CreateCCWForObject<T>(object obj, Guid iid)
+        {
+            IntPtr ccw = CreateCCWForObjectForABI(obj, iid);
+            return ObjectReference<T>.Attach(ref ccw);
+        }
+
+        internal static ObjectReferenceValue CreateCCWForObjectForMarshaling(object obj, Guid iid)
+        {
+            IntPtr ccw = CreateCCWForObjectForABI(obj, iid);
+            return new ObjectReferenceValue(ccw);
+        }
+    }
 }