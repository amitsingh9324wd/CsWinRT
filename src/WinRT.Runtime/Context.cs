--- conflicted
+++ resolved
@@ -1,67 +1,62 @@
-﻿// Copyright (c) Microsoft Corporation.
-// Licensed under the MIT License.
-
-using System;
-using System.Runtime.InteropServices;
-using ABI.WinRT.Interop;
-using WinRT.Interop;
-
-namespace WinRT
-{
-    internal static partial class Context
-    {
-<<<<<<< HEAD
-        public unsafe static IntPtr GetContextToken()
-        {
-            IntPtr contextToken;
-            Marshal.ThrowExceptionForHR(Platform.CoGetContextToken(&contextToken));
-            return contextToken;
-        }
-
-        public static unsafe IntPtr GetContextCallback()
-        {
-            Guid iid = IID.IID_IContextCallback;
-            IntPtr contextCallbackPtr;
-            Marshal.ThrowExceptionForHR(Platform.CoGetObjectContext(&iid, &contextCallbackPtr));
-            return contextCallbackPtr;
-        }
-
-=======
-        private static readonly Guid IID_ICallbackWithNoReentrancyToApplicationSTA = new(0x0A299774, 0x3E4E, 0xFC42, 0x1D, 0x9D, 0x72, 0xCE, 0xE1, 0x05, 0xCA, 0x57);
-
->>>>>>> 2b77d841
-        // Calls the given callback in the right context.
-        // On any exception, calls onFail callback if any set.
-        // If not set, exception is handled due to today we don't
-        // have any scenario to propagate it from here.
-        public unsafe static void CallInContext(IntPtr contextCallbackPtr, IntPtr contextToken, Action callback, Action onFailCallback)
-        {
-            // Check if we are already on the same context, if so we do not need to switch.
-            if(contextCallbackPtr == IntPtr.Zero || GetContextToken() == contextToken)
-            {
-                callback();
-                return;
-            }
-
-#if NET && CsWinRT_LANG_11_FEATURES
-            IContextCallbackVftbl.ContextCallback(contextCallbackPtr, callback, onFailCallback);
-#else
-            ComCallData data = default;
-            var contextCallback = new ABI.WinRT.Interop.IContextCallback(ObjectReference<ABI.WinRT.Interop.IContextCallback.Vftbl>.FromAbi(contextCallbackPtr));
-
-            try
-            {
-                contextCallback.ContextCallback(_ =>
-                {
-                    callback();
-                    return 0;
-                }, &data, IID.IID_ICallbackWithNoReentrancyToApplicationSTA, 5);
-            } 
-            catch(Exception)
-            {
-                onFailCallback?.Invoke();
-            }
-#endif
-        }
-    }
-}
+﻿// Copyright (c) Microsoft Corporation.
+// Licensed under the MIT License.
+
+using System;
+using System.Runtime.InteropServices;
+using ABI.WinRT.Interop;
+using WinRT.Interop;
+
+namespace WinRT
+{
+    internal static partial class Context
+    {
+        public unsafe static IntPtr GetContextToken()
+        {
+            IntPtr contextToken;
+            Marshal.ThrowExceptionForHR(Platform.CoGetContextToken(&contextToken));
+            return contextToken;
+        }
+
+        public static unsafe IntPtr GetContextCallback()
+        {
+            Guid iid = IID.IID_IContextCallback;
+            IntPtr contextCallbackPtr;
+            Marshal.ThrowExceptionForHR(Platform.CoGetObjectContext(&iid, &contextCallbackPtr));
+            return contextCallbackPtr;
+        }
+
+        // Calls the given callback in the right context.
+        // On any exception, calls onFail callback if any set.
+        // If not set, exception is handled due to today we don't
+        // have any scenario to propagate it from here.
+        public unsafe static void CallInContext(IntPtr contextCallbackPtr, IntPtr contextToken, Action callback, Action onFailCallback)
+        {
+            // Check if we are already on the same context, if so we do not need to switch.
+            if(contextCallbackPtr == IntPtr.Zero || GetContextToken() == contextToken)
+            {
+                callback();
+                return;
+            }
+
+#if NET && CsWinRT_LANG_11_FEATURES
+            IContextCallbackVftbl.ContextCallback(contextCallbackPtr, callback, onFailCallback);
+#else
+            ComCallData data = default;
+            var contextCallback = new ABI.WinRT.Interop.IContextCallback(ObjectReference<ABI.WinRT.Interop.IContextCallback.Vftbl>.FromAbi(contextCallbackPtr));
+
+            try
+            {
+                contextCallback.ContextCallback(_ =>
+                {
+                    callback();
+                    return 0;
+                }, &data, IID.IID_ICallbackWithNoReentrancyToApplicationSTA, 5);
+            } 
+            catch(Exception)
+            {
+                onFailCallback?.Invoke();
+            }
+#endif
+        }
+    }
+}