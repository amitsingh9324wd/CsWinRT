<<<<<<< HEAD
﻿// Copyright (c) Microsoft Corporation.
// Licensed under the MIT License.

using Microsoft.CodeAnalysis;
using Microsoft.CodeAnalysis.CSharp;
using Microsoft.CodeAnalysis.CSharp.Syntax;
using Microsoft.CodeAnalysis.Diagnostics;
using System;
using System.Collections.Generic;
using System.Collections.Immutable;
using System.Diagnostics;
using System.Diagnostics.CodeAnalysis;
using System.IO;
using System.Linq;
using System.Text.RegularExpressions;

namespace Generator
{
    public static class Helper
    {
        public static Guid EncodeGuid(byte[] data)
        {
            if (BitConverter.IsLittleEndian)
            {
                // swap bytes of int a
                byte t = data[0];
                data[0] = data[3];
                data[3] = t;
                t = data[1];
                data[1] = data[2];
                data[2] = t;
                // swap bytes of short b
                t = data[4];
                data[4] = data[5];
                data[5] = t;
                // swap bytes of short c and encode rfc time/version field
                t = data[6];
                data[6] = data[7];
                data[7] = (byte)((t & 0x0f) | (5 << 4));
                // encode rfc clock/reserved field
                data[8] = (byte)((data[8] & 0x3f) | 0x80);
            }
            return new Guid(data.Take(16).ToArray());
        }
    }

    class AttributeDataComparer : IEqualityComparer<AttributeData>
    {
        public bool Equals(AttributeData x, AttributeData y)
        {
            return string.CompareOrdinal(x.ToString(), y.ToString()) == 0;
        }

        public int GetHashCode(AttributeData obj)
        {
            return obj.ToString().GetHashCode();
        }
    }

    static class GeneratorExecutionContextHelper
    {
        public static string GetAssemblyName(this GeneratorExecutionContext context)
        {
            context.AnalyzerConfigOptions.GlobalOptions.TryGetValue("build_property.AssemblyName", out var assemblyName);
            return assemblyName;
        }

        public static string GetAssemblyVersion(this GeneratorExecutionContext context)
        {
            context.AnalyzerConfigOptions.GlobalOptions.TryGetValue("build_property.AssemblyVersion", out var assemblyVersion);
            return assemblyVersion;
        }

        [SuppressMessage("MicrosoftCodeAnalysisCorrectness", "RS1035", Justification = "We need to do file IO to invoke the 'cswinrt' tool.")]
        public static string GetGeneratedFilesDir(this GeneratorExecutionContext context)
        {
            context.AnalyzerConfigOptions.GlobalOptions.TryGetValue("build_property.CsWinRTGeneratedFilesDir", out var generatedFilesDir);
            Directory.CreateDirectory(generatedFilesDir);
            return generatedFilesDir;
        }

        public static string GetCsWinRTExeTFM(this GeneratorExecutionContext context)
        {
            context.AnalyzerConfigOptions.GlobalOptions.TryGetValue("build_property.CsWinRTExeTFM", out var csWinRTExeTFM);
            return csWinRTExeTFM;
        }

        public static bool IsCsWinRTComponent(this GeneratorExecutionContext context)
        {
            if (context.AnalyzerConfigOptions.GlobalOptions.TryGetValue("build_property.CsWinRTComponent", out var isCsWinRTComponentStr))
            {
                return bool.TryParse(isCsWinRTComponentStr, out var isCsWinRTComponent) && isCsWinRTComponent;
            }

            return false;
        }

        public static bool IsCsWinRTComponent(this AnalyzerConfigOptionsProvider provider)
        {
            if (provider.GlobalOptions.TryGetValue("build_property.CsWinRTComponent", out var isCsWinRTComponentStr))
            {
                return bool.TryParse(isCsWinRTComponentStr, out var isCsWinRTComponent) && isCsWinRTComponent;
            }
            
            return false;
        }

        public static bool IsCsWinRTAotOptimizerEnabled(this AnalyzerConfigOptionsProvider provider)
        {
            if (provider.GlobalOptions.TryGetValue("build_property.CsWinRTAotOptimizerEnabled", out var isCsWinRTAotOptimizerEnabledStr))
            {
                return (bool.TryParse(isCsWinRTAotOptimizerEnabledStr, out var isCsWinRTAotOptimizerEnabled) && isCsWinRTAotOptimizerEnabled) ||
                    string.Equals(isCsWinRTAotOptimizerEnabledStr, "OptIn", StringComparison.OrdinalIgnoreCase) ||
                    string.Equals(isCsWinRTAotOptimizerEnabledStr, "Auto", StringComparison.OrdinalIgnoreCase);
            }

            return false;
        }

        private enum CsWinRTAotOptimizerMode
        {
            Disabled = 0,
            OptIn = 1,
            Auto = 2,
            Default = 3,
        }

        public static bool IsCsWinRTAotOptimizerInAutoMode(AnalyzerConfigOptionsProvider provider, Compilation compilation)
        {
            var mode = GetMode(provider);

            if (mode == CsWinRTAotOptimizerMode.Default)
            {
                // If mode is default and this is a WinUI or UWP project, which we detect by using the Button type as a marker,
                // then AOT optimizer is running in auto mode because in both projects the main API boundary is WinRT.
                // For CsWinRT components, we also run by default in auto mode.
                return provider.IsCsWinRTComponent() ||
                       compilation.GetTypeByMetadataName("Microsoft.UI.Xaml.Controls.Button") is not null ||
                       compilation.GetTypeByMetadataName("Windows.UI.Xaml.Controls.Button") is not null ||
                       // If warning level was explicitly set to 2 without a mode set,
                       // we don't want to change the behavior of those projects who were
                       // relying on it running. If they set the mode, then the mode would
                       // be respected.
                       provider.GetCsWinRTAotWarningLevel() == 2;
            }

            // If mode is not the default, check if it is set explicitly to Auto.
            return mode == CsWinRTAotOptimizerMode.Auto;

            static CsWinRTAotOptimizerMode GetMode(AnalyzerConfigOptionsProvider provider)
            {
                if (provider.GlobalOptions.TryGetValue("build_property.CsWinRTAotOptimizerEnabled", out var isCsWinRTAotOptimizerEnabledStr))
                {
                    if (string.Equals(isCsWinRTAotOptimizerEnabledStr, "OptIn", StringComparison.OrdinalIgnoreCase))
                    {
                        return CsWinRTAotOptimizerMode.OptIn;
                    }

                    if (string.Equals(isCsWinRTAotOptimizerEnabledStr, "Auto", StringComparison.OrdinalIgnoreCase))
                    {
                        return CsWinRTAotOptimizerMode.Auto;
                    }

                    if (bool.TryParse(isCsWinRTAotOptimizerEnabledStr, out var isCsWinRTAotOptimizerEnabled) && isCsWinRTAotOptimizerEnabled)
                    {
                        return CsWinRTAotOptimizerMode.Default;
                    }
                }

                return CsWinRTAotOptimizerMode.Disabled;
            }
        }

        public static bool GetCsWinRTRcwFactoryFallbackGeneratorForceOptIn(this AnalyzerConfigOptionsProvider provider)
        {
            if (provider.GlobalOptions.TryGetValue("build_property.CsWinRTRcwFactoryFallbackGeneratorForceOptIn", out var csWinRTRcwFactoryFallbackGeneratorForceOptIn))
            {
                return bool.TryParse(csWinRTRcwFactoryFallbackGeneratorForceOptIn, out var isCsWinRTRcwFactoryFallbackGeneratorForceOptIn) && isCsWinRTRcwFactoryFallbackGeneratorForceOptIn;
            }

            return false;
        }

        public static bool GetCsWinRTMergeReferencedActivationFactories(this AnalyzerConfigOptionsProvider provider)
        {
            if (provider.GlobalOptions.TryGetValue("build_property.CsWinRTMergeReferencedActivationFactories", out var csWinRTMergeReferencedActivationFactories))
            {
                return bool.TryParse(csWinRTMergeReferencedActivationFactories, out var isCsWinRTMergeReferencedActivationFactories) && isCsWinRTMergeReferencedActivationFactories;
            }

            return false;
        }

        public static bool GetCsWinRTRcwFactoryFallbackGeneratorForceOptOut(this AnalyzerConfigOptionsProvider provider)
        {
            if (provider.GlobalOptions.TryGetValue("build_property.CsWinRTRcwFactoryFallbackGeneratorForceOptOut", out var csWinRTRcwFactoryFallbackGeneratorForceOptOut))
            {
                return bool.TryParse(csWinRTRcwFactoryFallbackGeneratorForceOptOut, out var isCsWinRTRcwFactoryFallbackGeneratorForceOptOut) && isCsWinRTRcwFactoryFallbackGeneratorForceOptOut;
            }

            return false;
        }

        public static bool IsCsWinRTCcwLookupTableGeneratorEnabled(this AnalyzerConfigOptionsProvider provider)
        {
            if (provider.GlobalOptions.TryGetValue("build_property.CsWinRTCcwLookupTableGeneratorEnabled", out var csWinRTCcwLookupTableGeneratorEnabled))
            {
                return bool.TryParse(csWinRTCcwLookupTableGeneratorEnabled, out var isCsWinRTCcwLookupTableGeneratorEnabled) && isCsWinRTCcwLookupTableGeneratorEnabled;
            }

            return false;
        }

        public static bool GetCsWinRTUseWindowsUIXamlProjections(this AnalyzerConfigOptionsProvider provider)
        {
            if (provider.GlobalOptions.TryGetValue("build_property.CsWinRTUseWindowsUIXamlProjections", out var csWinRTUseWindowsUIXamlProjections))
            {
                return bool.TryParse(csWinRTUseWindowsUIXamlProjections, out var isCsWinRTUseWindowsUIXamlProjectionsEnabled) && isCsWinRTUseWindowsUIXamlProjectionsEnabled;
            }

            return false;
        }

        public static int GetCsWinRTAotWarningLevel(this AnalyzerConfigOptionsProvider provider)
        {
            if (provider.GlobalOptions.TryGetValue("build_property.CsWinRTAotWarningLevel", out var csWinRTAotWarningLevelStr) &&
                int.TryParse(csWinRTAotWarningLevelStr, out var csWinRTAotWarningLevel))
            {
                return csWinRTAotWarningLevel;
            }

            return 0;
        }

        public static bool ShouldGenerateWinMDOnly(this GeneratorExecutionContext context)
        {
            if (context.AnalyzerConfigOptions.GlobalOptions.TryGetValue("build_property.CsWinRTGenerateWinMDOnly", out var CsWinRTGenerateWinMDOnlyStr))
            {
                return bool.TryParse(CsWinRTGenerateWinMDOnlyStr, out var CsWinRTGenerateWinMDOnly) && CsWinRTGenerateWinMDOnly;
            }

            return false;
        }

        /// <summary>
        /// Gets whether the <c>"CsWinRTAotExportsEnabled"</c> MSBuild property is defined.
        /// </summary>
        /// <param name="context">The input <see cref="GeneratorExecutionContext"/> value to use.</param>
        /// <returns>Whether the <c>"CsWinRTAotExportsEnabled"</c> MSBuild property is defined.</returns>
        public static bool ShouldGenerateWinRTNativeExports(this GeneratorExecutionContext context)
        {
            if (context.AnalyzerConfigOptions.GlobalOptions.TryGetValue("build_property.CsWinRTAotExportsEnabled", out var isCsWinRTAotExportsEnabledStr))
            {
                return bool.TryParse(isCsWinRTAotExportsEnabledStr, out var isCsWinRTAotExportsEnabled) && isCsWinRTAotExportsEnabled;
            }

            return false;
        }

        public static string GetCsWinRTExe(this GeneratorExecutionContext context)
        {
            context.AnalyzerConfigOptions.GlobalOptions.TryGetValue("build_property.CsWinRTExe", out var cswinrtExe);
            return cswinrtExe;
        }

        public static bool GetKeepGeneratedSources(this GeneratorExecutionContext context)
        {
            context.AnalyzerConfigOptions.GlobalOptions.TryGetValue("build_property.CsWinRTKeepGeneratedSources", out var keepGeneratedSourcesStr);
            return keepGeneratedSourcesStr != null && bool.TryParse(keepGeneratedSourcesStr, out var keepGeneratedSources) && keepGeneratedSources;
        }

        public static string GetCsWinRTWindowsMetadata(this GeneratorExecutionContext context)
        {
            context.AnalyzerConfigOptions.GlobalOptions.TryGetValue("build_property.CsWinRTWindowsMetadata", out var cswinrtWindowsMetadata);
            return cswinrtWindowsMetadata;
        }

        public static string GetCsWinRTDependentMetadata(this GeneratorExecutionContext context)
        {
            context.AnalyzerConfigOptions.GlobalOptions.TryGetValue("build_property.CsWinRTAuthoringInputs", out var winmds);
            return winmds;
        }

        public static string GetWinmdOutputFile(this GeneratorExecutionContext context)
        {
            var fileName = context.GetAssemblyName();
            if (context.AnalyzerConfigOptions.GlobalOptions.TryGetValue("build_property.CsWinRTWinMDOutputFile", out var ret))
            {
                fileName = ret!;
            }
            return Path.Combine(context.GetGeneratedFilesDir(), fileName + ".winmd");
        }

        public static bool GetCsWinRTMergeReferencedActivationFactories(this GeneratorExecutionContext context)
        {
            if (context.AnalyzerConfigOptions.GlobalOptions.TryGetValue("build_property.CsWinRTMergeReferencedActivationFactories", out var csWinRTMergeReferencedActivationFactories))
            {
                return bool.TryParse(csWinRTMergeReferencedActivationFactories, out var isCsWinRTMergeReferencedActivationFactories) && isCsWinRTMergeReferencedActivationFactories;
            }

            return false;
        }
    }

    static class GeneratorHelper
    {
        private static bool IsFundamentalType(ISymbol type)
        {
            if (type is INamedTypeSymbol namedTypeSymbol)
            {
                switch (namedTypeSymbol.SpecialType)
                {
                    case SpecialType.System_Boolean:
                    case SpecialType.System_String:
                    case SpecialType.System_Single:
                    case SpecialType.System_Double:
                    case SpecialType.System_UInt16:
                    case SpecialType.System_UInt32:
                    case SpecialType.System_UInt64:
                    case SpecialType.System_Int16:
                    case SpecialType.System_Int32:
                    case SpecialType.System_Int64:
                    case SpecialType.System_Char:
                    case SpecialType.System_Byte:
                    case SpecialType.System_Object:
                        return true; 
                }
            }

            return type.ToDisplayString() == "System.Guid";
        }

        /// <summary>
        /// Checks whether an assembly contains old projections.
        /// </summary>
        /// <param name="assemblySymbol">The assembly to inspect.</param>
        /// <returns>Whether <paramref name="assemblySymbol"/> contains old projections.</returns>
        public static bool IsOldProjectionAssembly(IAssemblySymbol assemblySymbol)
        {
            // We only care about assemblies that have some dependent assemblies
            if (assemblySymbol.Modules.First() is not { ReferencedAssemblies: { Length: > 0 } dependentAssemblies })
            {
                return false;
            }

            // Scan all dependent assemblies to look for CsWinRT with version < 2.0.8
            foreach (AssemblyIdentity assemblyIdentity in dependentAssemblies)
            {
                if (assemblyIdentity.Name == "WinRT.Runtime")
                {
                    return assemblyIdentity.Version < new Version(2, 0, 8) &&
                        assemblyIdentity.Version != new Version(0, 0, 0, 0);
                }
            }

            // This assembly is not a projection assembly
            return false;
        }

        public static bool IsOldCsWinRTExe(GeneratorExecutionContext context)
        {
            string cswinrtExe = context.GetCsWinRTExe();
            var cswinrtExeVersion = new Version(FileVersionInfo.GetVersionInfo(cswinrtExe).FileVersion);
            return cswinrtExeVersion < new Version(2, 1, 0) && cswinrtExeVersion != new Version(0, 0, 0, 0);
        }

        public static bool AllowUnsafe(Compilation compilation)
        {
            return compilation is CSharpCompilation csharpCompilation && csharpCompilation.Options.AllowUnsafe;
        }

        // Returns whether it is a WinRT class or interface.
        // If the bool parameter is true, then custom mapped interfaces are also considered.
        // This function is similar to whether it is a WinRT type, but custom type mapped
        // classes are excluded given those are C# implemented classes such as string.
        public static Func<ISymbol, bool, bool> IsWinRTClassOrInterface(Compilation compilation, Func<ISymbol, TypeMapper, bool> isWinRTType, TypeMapper mapper)
        {
            var winrtRuntimeTypeAttribute = compilation.GetTypeByMetadataName("WinRT.WindowsRuntimeTypeAttribute");
            return IsWinRTClassOrInterfaceHelper;

            bool IsWinRTClassOrInterfaceHelper(ISymbol type, bool includeMappedInterfaces)
            {
                if (type is ITypeSymbol typeSymbol && typeSymbol.TypeKind == TypeKind.Interface)
                {
                    return isWinRTType(type, mapper);
                }

                return HasAttributeWithType(type, winrtRuntimeTypeAttribute);
            }
        }

        public static bool IsWinRTType(ISymbol type, TypeMapper mapper)
        {
            return IsWinRTType(type, null, mapper);
        }

        public static bool IsWinRTType(ISymbol type, Func<ISymbol, TypeMapper, bool> isAuthoringWinRTType, TypeMapper mapper)
        {
            bool isProjectedType = type.GetAttributes().
                Any(static attribute => string.CompareOrdinal(attribute.AttributeClass.Name, "WindowsRuntimeTypeAttribute") == 0) ||
                IsFundamentalType(type);

            if (!isProjectedType & type.ContainingNamespace != null)
            {
                isProjectedType = mapper.HasMappingForType(string.Join(".", type.ContainingNamespace.ToDisplayString(), type.MetadataName));
            }

            // Ensure all generic parameters are WinRT types.
            if (isProjectedType && type is INamedTypeSymbol namedType && namedType.IsGenericType && !namedType.IsDefinition)
            {
                isProjectedType = namedType.TypeArguments.All(t => 
                    IsWinRTType(t, isAuthoringWinRTType, mapper) || 
                    (isAuthoringWinRTType != null && isAuthoringWinRTType(t, mapper)));
            }

            return isProjectedType;
        }

        public static bool IsWinRTType(ISymbol type, ITypeSymbol winrtRuntimeTypeAttribute, TypeMapper mapper, bool isComponentProject, IAssemblySymbol currentAssembly)
        {
            if (IsFundamentalType(type))
            {
                return true;
            }

            if (isComponentProject &&
                // Make sure type is in component project.
                SymbolEqualityComparer.Default.Equals(type.ContainingAssembly, currentAssembly) &&
                type.DeclaredAccessibility == Accessibility.Public)
            {
                // Authoring diagnostics will make sure all public types are valid WinRT types.
                return true;
            }

            bool isProjectedType = HasAttributeWithType(type, winrtRuntimeTypeAttribute);
            if (!isProjectedType & type.ContainingNamespace != null)
            {
                isProjectedType = mapper.HasMappingForType(string.Join(".", type.ContainingNamespace.ToDisplayString(), type.MetadataName));
            }

            // Ensure all generic parameters are WinRT types.
            if (isProjectedType && 
                type is INamedTypeSymbol namedType && 
                namedType.IsGenericType && 
                !namedType.IsDefinition)
            {
                isProjectedType = namedType.TypeArguments.All(t => IsWinRTType(t, winrtRuntimeTypeAttribute, mapper, isComponentProject, currentAssembly));
            }

            return isProjectedType;
        }

        public static bool IsWinRTTypeOrImplementsWinRTType(ISymbol type, ITypeSymbol winrtRuntimeTypeAttribute, TypeMapper mapper, bool isComponentProject, IAssemblySymbol currentAssembly)
        {
            if (IsWinRTType(type, winrtRuntimeTypeAttribute, mapper, isComponentProject, currentAssembly))
            {
                return true;
            }

            if (type is INamedTypeSymbol namedType && 
                namedType.AllInterfaces.Any(iface => IsWinRTType(iface, winrtRuntimeTypeAttribute, mapper, isComponentProject, currentAssembly)))
            {
                return true;
            }

            return false;
        }

        // Assuming a type is a WinRT type, this determines whether it is a WinRT type from custom type mappings.
        // i.e Whether it is a built-in type that is also a WinRT type.
        public static bool IsCustomMappedType(ISymbol type, TypeMapper mapper)
        {
            if (IsFundamentalType(type))
            {
                return true;
            }

            bool isCustomMappedType = false;
            if (type.ContainingNamespace != null)
            {
                isCustomMappedType = mapper.HasMappingForType(string.Join(".", type.ContainingNamespace.ToDisplayString(), type.MetadataName));
            }

            // Ensure all generic parameters are WinRT types.
            if (isCustomMappedType &&
                type is INamedTypeSymbol namedType &&
                namedType.IsGenericType &&
                !namedType.IsDefinition)
            {
                isCustomMappedType = namedType.TypeArguments.All(t => IsCustomMappedType(t, mapper));
            }

            return isCustomMappedType;
        }

        // Checks if the interface references any internal types (either the interface itself or within its generic types).
        public static bool IsInternalInterfaceFromReferences(INamedTypeSymbol iface, IAssemblySymbol currentAssembly)
        {
            if (iface.DeclaredAccessibility == Accessibility.Internal &&
                !SymbolEqualityComparer.Default.Equals(iface.ContainingAssembly, currentAssembly))
            {
                return true;
            }

            if (iface.IsGenericType)
            {
                // Making use of HashSet to avoid checking multiple times for same type and to avoid doing recursive calls.
                HashSet<ITypeSymbol> genericArgumentsToProcess = new(iface.TypeArguments, SymbolEqualityComparer.Default);
                HashSet<ITypeSymbol> visitedTypes = new(SymbolEqualityComparer.Default);
                while (genericArgumentsToProcess.Count != 0)
                {
                    var currentType = genericArgumentsToProcess.First();
                    visitedTypes.Add(currentType);
                    genericArgumentsToProcess.Remove(currentType);

                    if (currentType.DeclaredAccessibility == Accessibility.Internal &&
                        !SymbolEqualityComparer.Default.Equals(currentType.ContainingAssembly, currentAssembly))
                    {
                        return true;
                    }

                    if (currentType is INamedTypeSymbol currentNamedTypeSymbol)
                    {
                        if (currentNamedTypeSymbol.IsGenericType)
                        {
                            foreach (var typeArgument in currentNamedTypeSymbol.TypeArguments)
                            {
                                if (!visitedTypes.Contains(typeArgument))
                                {
                                    genericArgumentsToProcess.Add(typeArgument);
                                }
                            }
                        }
                    }
                }
            }

            return false;
        }

        // Checks whether the symbol references any generic that hasn't been instantiated
        // and is used by a WinRT interface. For instance, List<T> where T is a generic.
        // If the generic isn't used by any WinRT interface, this returns false as for
        // instance, we can still generate the vtable attribute for it.
        public static bool HasNonInstantiatedWinRTGeneric(ITypeSymbol symbol, TypeMapper mapper)
        {
            return symbol is INamedTypeSymbol namedType && 
                (IsArgumentTypeParameter(namedType) || 
                 (namedType.TypeArguments.Any(IsArgumentTypeParameter) && 
                  namedType.AllInterfaces.Any(iface => iface.TypeArguments.Any(IsArgumentTypeParameter) && 
                  // Checks if without the non-instantiated generic, whether it would be a WinRT type.
                  IsWinRTType(iface.OriginalDefinition, null, mapper))));

            static bool IsArgumentTypeParameter(ITypeSymbol argument)
            {
                return argument.TypeKind == TypeKind.TypeParameter;
            }
        }

        public static bool IsPartial(INamedTypeSymbol symbol)
        {
            bool isPartial = true;
            for (ITypeSymbol parent = symbol; parent is not null; parent = parent.ContainingType)
            {
                isPartial &= parent.DeclaringSyntaxReferences.Any(
                    static syntax => syntax.GetSyntax() is BaseTypeDeclarationSyntax declaration &&
                    declaration.Modifiers.Any(SyntaxKind.PartialKeyword));
            }
            return isPartial;
        }

        public static bool IsPartial(TypeDeclarationSyntax node)
        {
            bool isPartial = true;
            for (TypeDeclarationSyntax parent = node; parent is not null; parent = parent.Parent as TypeDeclarationSyntax)
            {
                isPartial &= parent.Modifiers.Any(static m => m.IsKind(SyntaxKind.PartialKeyword));
            }
            return isPartial;
        }

        public static bool HasPrivateclass(ITypeSymbol symbol)
        {
            return symbol is INamedTypeSymbol namedType &&
                (namedType.DeclaredAccessibility == Accessibility.Private ||
                 namedType.TypeArguments.Any(static argument => argument.DeclaredAccessibility == Accessibility.Private));
        }

        public static bool HasWinRTExposedTypeAttribute(ISymbol type)
        {
            return type.GetAttributes().
                Any(static attribute => string.CompareOrdinal(attribute.AttributeClass.Name, "WinRTExposedTypeAttribute") == 0);
        }

        public static bool HasWinRTRuntimeClassNameAttribute(ISymbol type, Compilation compilation)
        {
            var winrtRuntimeClassNameAttribute = compilation.GetTypeByMetadataName("WinRT.WinRTRuntimeClassNameAttribute");
            if (winrtRuntimeClassNameAttribute is null)
            {
                return false;
            }

            return HasAttributeWithType(type, winrtRuntimeClassNameAttribute);
        }

        public static bool IsWinRTType(MemberDeclarationSyntax node)
        {
            bool isProjectedType = node.AttributeLists.SelectMany(static list => list.Attributes).
                Any(static attribute => string.CompareOrdinal(attribute.Name.NormalizeWhitespace().ToFullString(), "global::WinRT.WindowsRuntimeType") == 0);
            return isProjectedType;
        }

        public static bool HasBindableCustomPropertyAttribute(MemberDeclarationSyntax node)
        {
            return node.AttributeLists.SelectMany(static list => list.Attributes).Any(IsBindableCustomPropertyAttribute);

            // Check based on identifier name if this is the GeneratedBindableCustomProperty attribute.
            // Technically this can be a different namespace, but we will confirm later once
            // we have access to the semantic model.
            static bool IsBindableCustomPropertyAttribute(AttributeSyntax attribute)
            {
                var nameSyntax = attribute.Name;
                if (nameSyntax is QualifiedNameSyntax qualifiedName)
                {
                    // Right would have the attribute while left is the namespace.
                    nameSyntax = qualifiedName.Right;
                }

                return nameSyntax is IdentifierNameSyntax name &&
                       (name.Identifier.ValueText == "GeneratedBindableCustomProperty" ||
                        name.Identifier.ValueText == "GeneratedBindableCustomPropertyAttribute");
            }
        }

        /// <summary>
        /// Checks whether or not a given symbol has an attribute with the specified type.
        /// </summary>
        /// <param name="symbol">The input <see cref="ISymbol"/> instance to check.</param>
        /// <param name="attributeTypeSymbol">The <see cref="ITypeSymbol"/> instance for the attribute type to look for.</param>
        /// <returns>Whether or not <paramref name="symbol"/> has an attribute with the specified type.</returns>
        public static bool HasAttributeWithType(ISymbol symbol, ITypeSymbol attributeTypeSymbol)
        {
            foreach (AttributeData attribute in symbol.GetAttributes())
            {
                if (SymbolEqualityComparer.Default.Equals(attribute.AttributeClass, attributeTypeSymbol))
                {
                    return true;
                }
            }

            return false;
        }

        /// <summary>
        /// Checks whether or not a given symbol has an attribute with any types in a given sequence.
        /// </summary>
        /// <param name="symbol">The input <see cref="ISymbol"/> instance to check.</param>
        /// <param name="attributeTypeSymbols">The <see cref="INamedTypeSymbol"/> instances for the attributes type to look for.</param>
        /// <returns>Whether or not <paramref name="symbol"/> has an attribute with any of the specified types.</returns>
        public static bool HasAttributeWithAnyType(ISymbol symbol, ImmutableArray<INamedTypeSymbol> attributeTypeSymbols)
        {
            foreach (AttributeData attribute in symbol.GetAttributes())
            {
                if (attributeTypeSymbols.Contains(attribute.AttributeClass, SymbolEqualityComparer.Default))
                {
                    return true;
                }
            }

            return false;
        }

        /// <summary>
        /// Checks whether a symbol is annotated with <c>[WinRTExposedType(typeof(WinRTManagedOnlyTypeDetails))]</c>.
        /// </summary>
        public static bool IsManagedOnlyType(ISymbol symbol, ITypeSymbol winrtExposedTypeAttribute, ITypeSymbol winrtManagedOnlyTypeDetails)
        {
            foreach (AttributeData attribute in symbol.GetAttributes())
            {
                if (SymbolEqualityComparer.Default.Equals(attribute.AttributeClass, winrtExposedTypeAttribute))
                {
                    if (attribute.ConstructorArguments is [{ Kind: TypedConstantKind.Type, Type: ITypeSymbol exposedTypeDetails }] &&
                        SymbolEqualityComparer.Default.Equals(exposedTypeDetails, winrtManagedOnlyTypeDetails))
                    {
                        return true;
                    }

                    // A type can have just one [WinRTExposedType] attribute. If the details are not WinRTManagedOnlyTypeDetails,
                    // we can immediatley stop here and avoid checking all remaining attributes, as we couldn't possibly match.
                    return false;
                }
            }

            return false;
        }

        public static Func<ISymbol, TypeMapper, bool> IsWinRTType(Compilation compilation, bool isComponentProject)
        {
            var winrtTypeAttribute = compilation.GetTypeByMetadataName("WinRT.WindowsRuntimeTypeAttribute");
            return IsWinRTTypeHelper;

            bool IsWinRTTypeHelper(ISymbol type, TypeMapper typeMapper)
            {
                return IsWinRTType(type, winrtTypeAttribute, typeMapper, isComponentProject, compilation.Assembly);
            }
        }

        public static Func<ISymbol, bool> IsManagedOnlyType(Compilation compilation)
        {
            var winrtExposedTypeAttribute = compilation.GetTypeByMetadataName("WinRT.WinRTExposedTypeAttribute");
            var winrtManagedOnlyTypeDetails = compilation.GetTypeByMetadataName("WinRT.WinRTManagedOnlyTypeDetails");

            return IsManagedOnlyTypeHelper;

            bool IsManagedOnlyTypeHelper(ISymbol type)
            {
                return IsManagedOnlyType(type, winrtExposedTypeAttribute, winrtManagedOnlyTypeDetails);
            }
        }

        private static string GetAbiTypeForFundamentalType(ISymbol type)
        {
            if (type is INamedTypeSymbol namedTypeSymbol)
            {
                switch (namedTypeSymbol.SpecialType)
                {
                    case SpecialType.System_Boolean:
                        return "byte";
                    case SpecialType.System_String:
                        return "IntPtr";
                    case SpecialType.System_Char:
                        return "ushort";
                    case SpecialType.System_Object:
                        return "IntPtr";
                    case SpecialType.System_Single:
                    case SpecialType.System_Double:
                    case SpecialType.System_UInt16:
                    case SpecialType.System_UInt32:
                    case SpecialType.System_UInt64:
                    case SpecialType.System_Int16:
                    case SpecialType.System_Int32:
                    case SpecialType.System_Int64:
                    case SpecialType.System_Byte:
                        return type.ToDisplayString();
                }
            }

            return type.ToDisplayString();
        }

        public static bool IsBlittableValueType(ITypeSymbol type, TypeMapper typeMapper)
        {
            if (!type.IsValueType)
            {
                return false;
            }

            if (type.SpecialType != SpecialType.None)
            {
                switch (type.SpecialType)
                {
                    case SpecialType.System_Single:
                    case SpecialType.System_Double:
                    case SpecialType.System_UInt16:
                    case SpecialType.System_UInt32:
                    case SpecialType.System_UInt64:
                    case SpecialType.System_Int16:
                    case SpecialType.System_Int32:
                    case SpecialType.System_Int64:
                    case SpecialType.System_Byte:
                    case SpecialType.System_SByte:
                    case SpecialType.System_IntPtr:
                    case SpecialType.System_UIntPtr:
                        return true;
                    default:
                        return false;
                }
            }

            if (type.ContainingNamespace != null)
            {
                string customTypeMapKey = string.Join(".", type.ContainingNamespace.ToDisplayString(), type.MetadataName);
                if (typeMapper.HasMappingForType(customTypeMapKey))
                {
                    return typeMapper.GetMappedType(customTypeMapKey).IsBlittable();
                }
            }

            if (type.TypeKind == TypeKind.Enum)
            {
                return true;
            }
            
            if (type.TypeKind == TypeKind.Struct)
            {
                foreach (var typeMember in type.GetMembers())
                {
                    if (typeMember is IFieldSymbol field &&
                        !field.IsStatic &&
                        !IsBlittableValueType(field.Type, typeMapper))
                    {
                        return false;
                    }
                }
            }
            return true;
        }

        public static string GetAbiType(ITypeSymbol type, TypeMapper mapper)
        {
            if (IsFundamentalType(type))
            {
                return GetAbiTypeForFundamentalType(type);
            }

            var typeStr = type.ToDisplayString();
            if (typeStr == "System.Type")
            {
                return "ABI.System.Type";
            }
            else if (typeStr.StartsWith("System.Collections.Generic.KeyValuePair<"))
            {
                return "IntPtr";
            }
            else if (typeStr == "System.Exception")
            {
                return "ABI.System.Exception";
            }

            if (type.IsValueType && !type.NullableAnnotation.HasFlag(NullableAnnotation.Annotated))
            {
                string customTypeMapKey = string.Join(".", type.ContainingNamespace.ToDisplayString(), type.MetadataName);
                if (mapper.HasMappingForType(customTypeMapKey))
                {
                    string prefix = mapper.GetMappedType(customTypeMapKey).IsBlittable() ? "" : "ABI.";
                    return prefix + typeStr;
                }

                if (!IsBlittableValueType(type, mapper))
                {
                    var winrtHelperAttribute = type.GetAttributes().
                        Where(static attribute => string.CompareOrdinal(attribute.AttributeClass.Name, "WindowsRuntimeHelperTypeAttribute") == 0).
                        FirstOrDefault();
                    if (winrtHelperAttribute != null &&
                        winrtHelperAttribute.ConstructorArguments.Any())
                    {
                        return winrtHelperAttribute.ConstructorArguments[0].Value.ToString();
                    }
                    // Handling authoring scenario where Impl type has the attributes and
                    // if the current component is the one being authored, it may not be
                    // generated yet to check given it is the same compilation.
                    else
                    {
                        return "ABI." + typeStr;
                    }
                }
                else
                {
                    return typeStr;
                }
            }

            return "IntPtr";
        }

        public static string GetMarshalerClass(string type, string abiType, TypeKind kind, bool isArray, bool useGenericMarshaler = false)
        {
            if (type == "System.String" || type == "string")
            {
                return "MarshalString";
            }
            else if (type == "System.Type" || type == "Type")
            {
                if (isArray)
                {
                    return "MarshalNonBlittable<global::System.Type>";
                }
                else
                {
                    return "global::ABI.System.Type";
                }
            }
            else if (type == "System.Exception" || type == "Exception")
            {
                if (isArray)
                {
                    return "MarshalNonBlittable<global::System.Exception>";
                }
                else
                {
                    return "global::ABI.System.Exception";
                }
            }
            else if (type == "System.Object" || type == "object")
            {
                return "MarshalInspectable<object>";
            }
            else if (type.StartsWith("System.Collections.Generic.KeyValuePair<"))
            {
                return $$"""MarshalInterface<{{type}}>""";
            }
            else if (kind == TypeKind.Enum)
            {
                if (isArray)
                {
                    return $$"""MarshalBlittable<{{type}}>""";
                }
                else
                {
                    return "";
                }
            }
            else if (kind == TypeKind.Struct)
            {
                if (type == abiType)
                {
                    if (isArray)
                    {
                        return $$"""MarshalBlittable<{{type}}>""";
                    }
                    else
                    {
                        return "";
                    }
                }
                else
                {
                    if (isArray)
                    {
                        return $$"""MarshalNonBlittable<{{type}}>""";
                    }
                    else
                    {
                        return "global::ABI." + type;
                    }
                }
            }
            else if (kind == TypeKind.Interface)
            {
                return $$"""MarshalInterface<{{type}}>""";
            }
            else if (kind == TypeKind.Class || kind == TypeKind.Delegate)
            {
                return useGenericMarshaler ? "MarshalInspectable<object>" : "global::ABI." + type;
            }

            throw new ArgumentException();
        }

        public static string GetFromAbiMarshaler(GenericParameter genericParameter, string arg)
        {
            return GetFromAbiMarshaler(
                genericParameter.ProjectedType, 
                genericParameter.AbiType, 
                genericParameter.TypeKind,
                arg);
        }

        public static string GetFromAbiMarshaler(string type, string abiType, TypeKind kind, string arg)
        {
            string marshalerType = GetMarshalerClass(type, abiType, kind, false);
            if (kind == TypeKind.Enum || (kind == TypeKind.Struct && type == abiType))
            {
                return arg;
            }
            else if (type == "bool")
            {
                return $$"""({{arg}} != 0)""";
            }
            else if (type == "char")
            {
                return $$"""(char){{arg}}""";
            }
            else
            {
                return $$"""{{marshalerType}}.FromAbi({{arg}})""";
            }
        }

        public static string GetFromManagedMarshaler(GenericParameter genericParameter, string arg)
        {
            return GetFromManagedMarshaler(
                genericParameter.ProjectedType,
                genericParameter.AbiType,
                genericParameter.TypeKind,
                arg);
        }

        public static string GetFromManagedMarshaler(string type, string abiType, TypeKind kind, string arg)
        {
            string marshalerType = GetMarshalerClass(type, abiType, kind, false);
            if (kind == TypeKind.Enum || (kind == TypeKind.Struct && type == abiType))
            {
                return arg;
            }
            else if (type == "bool")
            {
                return $$"""(byte)({{arg}} ? 1 : 0)""";
            }
            else if (type == "char")
            {
                return $$"""(ushort){{arg}}""";
            }
            else
            {
                return $$"""{{marshalerType}}.FromManaged({{arg}})""";
            }
        }

        public static string GetCopyManagedArrayMarshaler(string type, string abiType, TypeKind kind)
        {
            if (kind == TypeKind.Class || kind == TypeKind.Delegate)
            {
                // TODO: Classes and delegates are missing CopyManagedArray.
                return $$"""Marshaler<{{type}}>""";
            }
            else
            {
                return GetMarshalerClass(type, abiType, kind, true);
            }
        }

        public static string GetCreateMarshaler(GenericParameter genericParameter, string arg)
        {
            return GetCreateMarshaler(
                genericParameter.ProjectedType,
                genericParameter.AbiType,
                genericParameter.TypeKind,
                arg);
        }

        public static string GetCreateMarshaler(string type, string abiType, TypeKind kind, string arg)
        {
            if (kind == TypeKind.Enum || (kind == TypeKind.Struct && type == abiType) ||
                type == "bool" ||
                type == "char")
            {
                return "";
            }
            else if (type == "System.String" || type == "string")
            {
                // TODO: Consider switching to pinning
                return $$"""__{{arg}} = MarshalString.CreateMarshaler({{arg}});""";
            }
            else if (kind == TypeKind.Struct)
            {
                string marshalerClass = GetMarshalerClass(type, abiType, kind, false);
                return $$"""__{{arg}} = {{marshalerClass}}.CreateMarshaler({{arg}});""";
            }
            else
            {
                string marshalerClass = GetMarshalerClass(type, abiType, kind, false);
                return $$"""__{{arg}} = {{marshalerClass}}.CreateMarshaler2({{arg}});""";
            }
        }

        public static string GetDisposeMarshaler(GenericParameter genericParameter, string arg)
        {
            return GetDisposeMarshaler(
                genericParameter.ProjectedType,
                genericParameter.AbiType,
                genericParameter.TypeKind,
                arg);
        }

        public static string GetDisposeMarshaler(string type, string abiType, TypeKind kind, string arg)
        {
            if (kind == TypeKind.Enum || (kind == TypeKind.Struct && type == abiType) ||
                type == "bool" ||
                type == "char")
            {
                return "";
            }
            else
            {
                string marshalerClass = GetMarshalerClass(type, abiType, kind, false, true);
                return $$"""{{marshalerClass}}.DisposeMarshaler(__{{arg}});""";
            }
        }

        public static string GetAbiFromMarshaler(GenericParameter genericParameter, string arg)
        {
            return GetAbiFromMarshaler(
                genericParameter.ProjectedType,
                genericParameter.AbiType,
                genericParameter.TypeKind,
                arg);
        }

        public static string GetAbiFromMarshaler(string type, string abiType, TypeKind kind, string arg)
        {
            if (kind == TypeKind.Enum || (kind == TypeKind.Struct && type == abiType))
            {
                return arg;
            }
            else if (type == "bool")
            {
                return $"(byte){arg}";
            }
            else if (type == "char")
            {
                return $"(ushort){arg}";
            }
            else
            {
                string marshalerClass = GetMarshalerClass(type, abiType, kind, false, true);
                return $"{marshalerClass}.GetAbi(__{arg})";
            }
        }

        public static string GetMarshalerDeclaration(GenericParameter genericParameter, string arg)
        {
            return GetMarshalerDeclaration(
                genericParameter.ProjectedType,
                genericParameter.AbiType,
                genericParameter.TypeKind,
                arg);
        }

        public static string GetMarshalerDeclaration(string type, string abiType, TypeKind kind, string arg)
        {
            if (kind == TypeKind.Enum || (kind == TypeKind.Struct && type == abiType) ||
                type == "bool" ||
                type == "char")
            {
                return "";
            }
            else if (kind == TypeKind.Struct)
            {
                return $"{GetAbiMarshalerType(type, abiType, kind, false)}.Marshaler __{arg} = default;";
            }
            else
            {
                return $"{GetAbiMarshalerType(type, abiType, kind, false)} __{arg} = default;";
            }
        }

        public static string GetAbiMarshalerType(string type, string abiType, TypeKind kind, bool isArray)
        {
            if (type == "System.String" || type == "string")
            {
                return isArray ? "MarshalString.MarshalerArray" : "MarshalString";
            }
            else if (type == "System.Type" || type == "Type")
            {
                if (isArray)
                {
                    return "MarshalNonBlittable<global::System.Type>.MarshalerArray";
                }
                else
                {
                    return "global::ABI.System.Type.Marshaler";
                }
            }
            else if (type.StartsWith("System.Collections.Generic.KeyValuePair<"))
            {
                return isArray ? $$"""MarshalInterfaceHelper<{{type}}>.MarshalerArray""" : "ObjectReferenceValue";
            }
            else if (kind == TypeKind.Enum)
            {
                return isArray ? $$"""MarshalBlittable<{{type}}>.MarshalerArray""" : type;
            }
            else if (kind == TypeKind.Struct)
            {
                if (type == abiType)
                {
                    return isArray ? $$"""MarshalBlittable<{{type}}>.MarshalerArray""" : type;
                }
                else
                {
                    return isArray ? $$"""MarshalNonBlittable<{{type}}>.MarshalerArray""" : "ABI." + type;
                }
            }
            else if (type == "System.Object" || type == "object" || kind == TypeKind.Class || kind == TypeKind.Interface || kind == TypeKind.Delegate)
            {
                return isArray ? $$"""MarshalInterfaceHelper<{{type}}>.MarshalerArray""" : "ObjectReferenceValue";
            }

            throw new ArgumentException();
        }

        public static string EscapeAssemblyNameForIdentifier(string typeName)
        {
            return Regex.Replace(typeName, """[^a-zA-Z0-9_]""", "_");
        }

        public static string EscapeTypeNameForIdentifier(string typeName)
        {
            return Regex.Replace(typeName, """[(\ |:<>,\.\-@;+'^!`)]""", "_");
        }

        public readonly struct MappedType
        {
            private readonly string @namespace;
            private readonly string name;
            private readonly string assembly;
            private readonly bool isSystemType;
            private readonly bool isValueType;
            private readonly bool isBlittable;
            private readonly Func<ISymbol, (string, string, string, bool, bool)> multipleMappingFunc;

            public MappedType(string @namespace, string name, string assembly, bool isValueType = false, bool isBlittable = false)
            {
                this.@namespace = @namespace;
                this.name = name;
                this.assembly = assembly;
                isSystemType = string.CompareOrdinal(this.assembly, "mscorlib") == 0;
                this.isValueType = isValueType;
                this.isBlittable = isBlittable;
                multipleMappingFunc = null;
            }

            public MappedType(Func<ISymbol, (string, string, string, bool, bool)> multipleMappingFunc)
            {
                @namespace = null;
                name = null;
                assembly = null;
                isSystemType = false;
                isValueType = false;
                this.multipleMappingFunc = multipleMappingFunc;
            }

            public (string, string, string, bool, bool) GetMapping(ISymbol containingType = null)
            {
                return multipleMappingFunc != null ?
                    multipleMappingFunc(containingType) : (@namespace, name, assembly, isSystemType, isValueType);
            }

            public bool IsBlittable()
            {
                return isValueType && isBlittable;
            }
        }

        private static readonly Dictionary<string, string> AsyncMethodToTaskAdapter = new()
        {
            // AsAsyncOperation is an extension method, due to that using the format of ReducedFrom.
            { "System.WindowsRuntimeSystemExtensions.AsAsyncOperation<TResult>(System.Threading.Tasks.Task<TResult>)", "System.Threading.Tasks.TaskToAsyncOperationAdapter`1" },
            { "System.Runtime.InteropServices.WindowsRuntime.AsyncInfo.Run<TResult>(System.Func<System.Threading.CancellationToken, System.Threading.Tasks.Task<TResult>>)", "System.Threading.Tasks.TaskToAsyncOperationAdapter`1"},
            { "System.Runtime.InteropServices.WindowsRuntime.AsyncInfo.FromResult<TResult>(TResult)", "System.Threading.Tasks.TaskToAsyncOperationAdapter`1" },
            { "System.Runtime.InteropServices.WindowsRuntime.AsyncInfo.FromException<TResult>(System.Exception)", "System.Threading.Tasks.TaskToAsyncOperationAdapter`1" },
            { "System.Runtime.InteropServices.WindowsRuntime.AsyncInfo.CanceledOperation<TResult>()", "System.Threading.Tasks.TaskToAsyncOperationAdapter`1" },
            { "System.Runtime.InteropServices.WindowsRuntime.AsyncInfo.Run<TResult, TProgress>(System.Func<System.Threading.CancellationToken, System.IProgress<TProgress>, System.Threading.Tasks.Task<TResult>>)", "System.Threading.Tasks.TaskToAsyncOperationWithProgressAdapter`2" },
            { "System.Runtime.InteropServices.WindowsRuntime.AsyncInfo.FromResultWithProgress<TResult, TProgress>(TResult)", "System.Threading.Tasks.TaskToAsyncOperationWithProgressAdapter`2" },
            { "System.Runtime.InteropServices.WindowsRuntime.AsyncInfo.FromExceptionWithProgress<TResult, TProgress>(System.Exception)", "System.Threading.Tasks.TaskToAsyncOperationWithProgressAdapter`2" },
            { "System.Runtime.InteropServices.WindowsRuntime.AsyncInfo.CanceledOperationWithProgress<TResult, TProgress>()", "System.Threading.Tasks.TaskToAsyncOperationWithProgressAdapter`2" },
            { "System.Runtime.InteropServices.WindowsRuntime.AsyncInfo.Run<TProgress>(System.Func<System.Threading.CancellationToken, System.IProgress<TProgress>, System.Threading.Tasks.Task>)", "System.Threading.Tasks.TaskToAsyncActionWithProgressAdapter`1" },
            { "System.Runtime.InteropServices.WindowsRuntime.AsyncInfo.CompletedActionWithProgress<TProgress>()", "System.Threading.Tasks.TaskToAsyncActionWithProgressAdapter`1" },
            { "System.Runtime.InteropServices.WindowsRuntime.AsyncInfo.FromExceptionWithProgress<TProgress>(System.Exception)", "System.Threading.Tasks.TaskToAsyncActionWithProgressAdapter`1" },
            { "System.Runtime.InteropServices.WindowsRuntime.AsyncInfo.CanceledActionWithProgress<TProgress>()", "System.Threading.Tasks.TaskToAsyncActionWithProgressAdapter`1" }
        };

        public static string GetTaskAdapterIfAsyncMethod(IMethodSymbol symbol)
        {
            var symbolStr = symbol.IsExtensionMethod ? symbol.ReducedFrom?.ToDisplayString() : symbol.OriginalDefinition?.ToDisplayString();
            if (!string.IsNullOrEmpty(symbolStr))
            {
                if (AsyncMethodToTaskAdapter.TryGetValue(symbolStr, out var adapterTypeStr))
                {
                    return adapterTypeStr;
                }
            }

            return null;
        }

        public static string TrimGlobalFromTypeName(string typeName)
        {
            return typeName.StartsWith("global::") ? typeName[8..] : typeName;
        }
    }
=======
﻿// Copyright (c) Microsoft Corporation.
// Licensed under the MIT License.

using Microsoft.CodeAnalysis;
using Microsoft.CodeAnalysis.CSharp;
using Microsoft.CodeAnalysis.CSharp.Syntax;
using Microsoft.CodeAnalysis.Diagnostics;
using System;
using System.Collections.Generic;
using System.Diagnostics;
using System.Diagnostics.CodeAnalysis;
using System.IO;
using System.Linq;
using System.Text.RegularExpressions;

namespace Generator
{
    public static class Helper
    {
        public static Guid EncodeGuid(byte[] data)
        {
            if (BitConverter.IsLittleEndian)
            {
                // swap bytes of int a
                byte t = data[0];
                data[0] = data[3];
                data[3] = t;
                t = data[1];
                data[1] = data[2];
                data[2] = t;
                // swap bytes of short b
                t = data[4];
                data[4] = data[5];
                data[5] = t;
                // swap bytes of short c and encode rfc time/version field
                t = data[6];
                data[6] = data[7];
                data[7] = (byte)((t & 0x0f) | (5 << 4));
                // encode rfc clock/reserved field
                data[8] = (byte)((data[8] & 0x3f) | 0x80);
            }
            return new Guid(data.Take(16).ToArray());
        }
    }

    class AttributeDataComparer : IEqualityComparer<AttributeData>
    {
        public bool Equals(AttributeData x, AttributeData y)
        {
            return string.CompareOrdinal(x.ToString(), y.ToString()) == 0;
        }

        public int GetHashCode(AttributeData obj)
        {
            return obj.ToString().GetHashCode();
        }
    }

    static class GeneratorExecutionContextHelper
    {
        public static string GetAssemblyName(this GeneratorExecutionContext context)
        {
            context.AnalyzerConfigOptions.GlobalOptions.TryGetValue("build_property.AssemblyName", out var assemblyName);
            return assemblyName;
        }

        public static string GetAssemblyVersion(this GeneratorExecutionContext context)
        {
            context.AnalyzerConfigOptions.GlobalOptions.TryGetValue("build_property.AssemblyVersion", out var assemblyVersion);
            return assemblyVersion;
        }

        [SuppressMessage("MicrosoftCodeAnalysisCorrectness", "RS1035", Justification = "We need to do file IO to invoke the 'cswinrt' tool.")]
        public static string GetGeneratedFilesDir(this GeneratorExecutionContext context)
        {
            context.AnalyzerConfigOptions.GlobalOptions.TryGetValue("build_property.CsWinRTGeneratedFilesDir", out var generatedFilesDir);
            Directory.CreateDirectory(generatedFilesDir);
            return generatedFilesDir;
        }

        public static string GetCsWinRTExeTFM(this GeneratorExecutionContext context)
        {
            context.AnalyzerConfigOptions.GlobalOptions.TryGetValue("build_property.CsWinRTExeTFM", out var csWinRTExeTFM);
            return csWinRTExeTFM;
        }

        public static bool IsNet7OrGreater(this GeneratorExecutionContext context)
        {
            string tfm = context.GetCsWinRTExeTFM();
            return tfm.StartsWith("net7.0") || tfm.StartsWith("net8.0") || tfm.StartsWith("net9.0");
        }

        public static bool IsCsWinRTComponent(this GeneratorExecutionContext context)
        {
            if (context.AnalyzerConfigOptions.GlobalOptions.TryGetValue("build_property.CsWinRTComponent", out var isCsWinRTComponentStr))
            {
                return bool.TryParse(isCsWinRTComponentStr, out var isCsWinRTComponent) && isCsWinRTComponent;
            }

            return false;
        }

        public static bool IsCsWinRTComponent(this AnalyzerConfigOptionsProvider provider)
        {
            if (provider.GlobalOptions.TryGetValue("build_property.CsWinRTComponent", out var isCsWinRTComponentStr))
            {
                return bool.TryParse(isCsWinRTComponentStr, out var isCsWinRTComponent) && isCsWinRTComponent;
            }
            
            return false;
        }

        public static bool IsCsWinRTAotOptimizerEnabled(this AnalyzerConfigOptionsProvider provider)
        {
            if (provider.GlobalOptions.TryGetValue("build_property.CsWinRTAotOptimizerEnabled", out var isCsWinRTAotOptimizerEnabledStr))
            {
                return (bool.TryParse(isCsWinRTAotOptimizerEnabledStr, out var isCsWinRTAotOptimizerEnabled) && isCsWinRTAotOptimizerEnabled) ||
                    string.Equals(isCsWinRTAotOptimizerEnabledStr, "OptIn", StringComparison.OrdinalIgnoreCase) ||
                    string.Equals(isCsWinRTAotOptimizerEnabledStr, "Auto", StringComparison.OrdinalIgnoreCase);
            }

            return false;
        }

        private enum CsWinRTAotOptimizerMode
        {
            Disabled = 0,
            OptIn = 1,
            Auto = 2,
            Default = 3,
        }

        public static bool IsCsWinRTAotOptimizerInAutoMode(AnalyzerConfigOptionsProvider provider, Compilation compilation)
        {
            var mode = GetMode(provider);

            if (mode == CsWinRTAotOptimizerMode.Default)
            {
                // If mode is default and this is a WinUI or UWP project, which we detect by using the Button type as a marker,
                // then AOT optimizer is running in auto mode because in both projects the main API boundary is WinRT.
                // For CsWinRT components, we also run by default in auto mode.
                return provider.IsCsWinRTComponent() ||
                       compilation.GetTypeByMetadataName("Microsoft.UI.Xaml.Controls.Button") is not null ||
                       compilation.GetTypeByMetadataName("Windows.UI.Xaml.Controls.Button") is not null ||
                       // If warning level was explicitly set to 2 without a mode set,
                       // we don't want to change the behavior of those projects who were
                       // relying on it running. If they set the mode, then the mode would
                       // be respected.
                       provider.GetCsWinRTAotWarningLevel() == 2;
            }

            // If mode is not the default, check if it is set explicitly to Auto.
            return mode == CsWinRTAotOptimizerMode.Auto;

            static CsWinRTAotOptimizerMode GetMode(AnalyzerConfigOptionsProvider provider)
            {
                if (provider.GlobalOptions.TryGetValue("build_property.CsWinRTAotOptimizerEnabled", out var isCsWinRTAotOptimizerEnabledStr))
                {
                    if (string.Equals(isCsWinRTAotOptimizerEnabledStr, "OptIn", StringComparison.OrdinalIgnoreCase))
                    {
                        return CsWinRTAotOptimizerMode.OptIn;
                    }

                    if (string.Equals(isCsWinRTAotOptimizerEnabledStr, "Auto", StringComparison.OrdinalIgnoreCase))
                    {
                        return CsWinRTAotOptimizerMode.Auto;
                    }

                    if (bool.TryParse(isCsWinRTAotOptimizerEnabledStr, out var isCsWinRTAotOptimizerEnabled) && isCsWinRTAotOptimizerEnabled)
                    {
                        return CsWinRTAotOptimizerMode.Default;
                    }
                }

                return CsWinRTAotOptimizerMode.Disabled;
            }
        }

        public static bool GetCsWinRTRcwFactoryFallbackGeneratorForceOptIn(this AnalyzerConfigOptionsProvider provider)
        {
            if (provider.GlobalOptions.TryGetValue("build_property.CsWinRTRcwFactoryFallbackGeneratorForceOptIn", out var csWinRTRcwFactoryFallbackGeneratorForceOptIn))
            {
                return bool.TryParse(csWinRTRcwFactoryFallbackGeneratorForceOptIn, out var isCsWinRTRcwFactoryFallbackGeneratorForceOptIn) && isCsWinRTRcwFactoryFallbackGeneratorForceOptIn;
            }

            return false;
        }

        public static bool GetCsWinRTMergeReferencedActivationFactories(this AnalyzerConfigOptionsProvider provider)
        {
            if (provider.GlobalOptions.TryGetValue("build_property.CsWinRTMergeReferencedActivationFactories", out var csWinRTMergeReferencedActivationFactories))
            {
                return bool.TryParse(csWinRTMergeReferencedActivationFactories, out var isCsWinRTMergeReferencedActivationFactories) && isCsWinRTMergeReferencedActivationFactories;
            }

            return false;
        }

        public static bool GetCsWinRTRcwFactoryFallbackGeneratorForceOptOut(this AnalyzerConfigOptionsProvider provider)
        {
            if (provider.GlobalOptions.TryGetValue("build_property.CsWinRTRcwFactoryFallbackGeneratorForceOptOut", out var csWinRTRcwFactoryFallbackGeneratorForceOptOut))
            {
                return bool.TryParse(csWinRTRcwFactoryFallbackGeneratorForceOptOut, out var isCsWinRTRcwFactoryFallbackGeneratorForceOptOut) && isCsWinRTRcwFactoryFallbackGeneratorForceOptOut;
            }

            return false;
        }

        public static bool IsCsWinRTCcwLookupTableGeneratorEnabled(this AnalyzerConfigOptionsProvider provider)
        {
            if (provider.GlobalOptions.TryGetValue("build_property.CsWinRTCcwLookupTableGeneratorEnabled", out var csWinRTCcwLookupTableGeneratorEnabled))
            {
                return bool.TryParse(csWinRTCcwLookupTableGeneratorEnabled, out var isCsWinRTCcwLookupTableGeneratorEnabled) && isCsWinRTCcwLookupTableGeneratorEnabled;
            }

            return false;
        }

        public static bool GetCsWinRTUseWindowsUIXamlProjections(this AnalyzerConfigOptionsProvider provider)
        {
            if (provider.GlobalOptions.TryGetValue("build_property.CsWinRTUseWindowsUIXamlProjections", out var csWinRTUseWindowsUIXamlProjections))
            {
                return bool.TryParse(csWinRTUseWindowsUIXamlProjections, out var isCsWinRTUseWindowsUIXamlProjectionsEnabled) && isCsWinRTUseWindowsUIXamlProjectionsEnabled;
            }

            return false;
        }

        public static int GetCsWinRTAotWarningLevel(this AnalyzerConfigOptionsProvider provider)
        {
            if (provider.GlobalOptions.TryGetValue("build_property.CsWinRTAotWarningLevel", out var csWinRTAotWarningLevelStr) &&
                int.TryParse(csWinRTAotWarningLevelStr, out var csWinRTAotWarningLevel))
            {
                return csWinRTAotWarningLevel;
            }

            return 0;
        }

        public static bool ShouldGenerateWinMDOnly(this GeneratorExecutionContext context)
        {
            if (context.AnalyzerConfigOptions.GlobalOptions.TryGetValue("build_property.CsWinRTGenerateWinMDOnly", out var CsWinRTGenerateWinMDOnlyStr))
            {
                return bool.TryParse(CsWinRTGenerateWinMDOnlyStr, out var CsWinRTGenerateWinMDOnly) && CsWinRTGenerateWinMDOnly;
            }

            return false;
        }

        /// <summary>
        /// Gets whether the <c>"CsWinRTAotExportsEnabled"</c> MSBuild property is defined.
        /// </summary>
        /// <param name="context">The input <see cref="GeneratorExecutionContext"/> value to use.</param>
        /// <returns>Whether the <c>"CsWinRTAotExportsEnabled"</c> MSBuild property is defined.</returns>
        public static bool ShouldGenerateWinRTNativeExports(this GeneratorExecutionContext context)
        {
            if (context.AnalyzerConfigOptions.GlobalOptions.TryGetValue("build_property.CsWinRTAotExportsEnabled", out var isCsWinRTAotExportsEnabledStr))
            {
                return bool.TryParse(isCsWinRTAotExportsEnabledStr, out var isCsWinRTAotExportsEnabled) && isCsWinRTAotExportsEnabled;
            }

            return false;
        }

        public static string GetCsWinRTExe(this GeneratorExecutionContext context)
        {
            context.AnalyzerConfigOptions.GlobalOptions.TryGetValue("build_property.CsWinRTExe", out var cswinrtExe);
            return cswinrtExe;
        }

        public static bool GetKeepGeneratedSources(this GeneratorExecutionContext context)
        {
            context.AnalyzerConfigOptions.GlobalOptions.TryGetValue("build_property.CsWinRTKeepGeneratedSources", out var keepGeneratedSourcesStr);
            return keepGeneratedSourcesStr != null && bool.TryParse(keepGeneratedSourcesStr, out var keepGeneratedSources) && keepGeneratedSources;
        }

        public static string GetCsWinRTWindowsMetadata(this GeneratorExecutionContext context)
        {
            context.AnalyzerConfigOptions.GlobalOptions.TryGetValue("build_property.CsWinRTWindowsMetadata", out var cswinrtWindowsMetadata);
            return cswinrtWindowsMetadata;
        }

        public static string GetCsWinRTDependentMetadata(this GeneratorExecutionContext context)
        {
            context.AnalyzerConfigOptions.GlobalOptions.TryGetValue("build_property.CsWinRTAuthoringInputs", out var winmds);
            return winmds;
        }

        public static string GetWinmdOutputFile(this GeneratorExecutionContext context)
        {
            var fileName = context.GetAssemblyName();
            if (context.AnalyzerConfigOptions.GlobalOptions.TryGetValue("build_property.CsWinRTWinMDOutputFile", out var ret))
            {
                fileName = ret!;
            }
            return Path.Combine(context.GetGeneratedFilesDir(), fileName + ".winmd");
        }

        public static bool GetCsWinRTMergeReferencedActivationFactories(this GeneratorExecutionContext context)
        {
            if (context.AnalyzerConfigOptions.GlobalOptions.TryGetValue("build_property.CsWinRTMergeReferencedActivationFactories", out var csWinRTMergeReferencedActivationFactories))
            {
                return bool.TryParse(csWinRTMergeReferencedActivationFactories, out var isCsWinRTMergeReferencedActivationFactories) && isCsWinRTMergeReferencedActivationFactories;
            }

            return false;
        }

        public static bool GetCsWinRTGenerateOverridedClassNameActivationFactory(this GeneratorExecutionContext context)
        {
            if (context.AnalyzerConfigOptions.GlobalOptions.TryGetValue("build_property.CsWinRTGenerateOverridedClassNameActivationFactory", out var csWinRTGenerateOverridedClassNameActivationFactory))
            {
                return bool.TryParse(csWinRTGenerateOverridedClassNameActivationFactory, out var isCsWinRTGenerateOverridedClassNameActivationFactory) && isCsWinRTGenerateOverridedClassNameActivationFactory;
            }

            return false;
        }
    }

    static class GeneratorHelper
    {
        private static bool IsFundamentalType(ISymbol type)
        {
            if (type is INamedTypeSymbol namedTypeSymbol)
            {
                switch (namedTypeSymbol.SpecialType)
                {
                    case SpecialType.System_Boolean:
                    case SpecialType.System_String:
                    case SpecialType.System_Single:
                    case SpecialType.System_Double:
                    case SpecialType.System_UInt16:
                    case SpecialType.System_UInt32:
                    case SpecialType.System_UInt64:
                    case SpecialType.System_Int16:
                    case SpecialType.System_Int32:
                    case SpecialType.System_Int64:
                    case SpecialType.System_Char:
                    case SpecialType.System_Byte:
                    case SpecialType.System_Object:
                        return true; 
                }
            }

            return type.ToDisplayString() == "System.Guid";
        }

        /// <summary>
        /// Checks whether an assembly contains old projections.
        /// </summary>
        /// <param name="assemblySymbol">The assembly to inspect.</param>
        /// <returns>Whether <paramref name="assemblySymbol"/> contains old projections.</returns>
        public static bool IsOldProjectionAssembly(IAssemblySymbol assemblySymbol)
        {
            // We only care about assemblies that have some dependent assemblies
            if (assemblySymbol.Modules.First() is not { ReferencedAssemblies: { Length: > 0 } dependentAssemblies })
            {
                return false;
            }

            // Scan all dependent assemblies to look for CsWinRT with version < 2.0.8
            foreach (AssemblyIdentity assemblyIdentity in dependentAssemblies)
            {
                if (assemblyIdentity.Name == "WinRT.Runtime")
                {
                    return assemblyIdentity.Version < new Version(2, 0, 8) &&
                        assemblyIdentity.Version != new Version(0, 0, 0, 0);
                }
            }

            // This assembly is not a projection assembly
            return false;
        }

        public static bool IsOldCsWinRTExe(GeneratorExecutionContext context)
        {
            string cswinrtExe = context.GetCsWinRTExe();
            var cswinrtExeVersion = new Version(FileVersionInfo.GetVersionInfo(cswinrtExe).FileVersion);
            return cswinrtExeVersion < new Version(2, 1, 0) && cswinrtExeVersion != new Version(0, 0, 0, 0);
        }

        public static bool AllowUnsafe(Compilation compilation)
        {
            return compilation is CSharpCompilation csharpCompilation && csharpCompilation.Options.AllowUnsafe;
        }

        // Returns whether it is a WinRT class or interface.
        // If the bool parameter is true, then custom mapped interfaces are also considered.
        // This function is similar to whether it is a WinRT type, but custom type mapped
        // classes are excluded given those are C# implemented classes such as string.
        public static Func<ISymbol, bool, bool> IsWinRTClassOrInterface(Compilation compilation, Func<ISymbol, TypeMapper, bool> isWinRTType, TypeMapper mapper)
        {
            var winrtRuntimeTypeAttribute = compilation.GetTypeByMetadataName("WinRT.WindowsRuntimeTypeAttribute");
            return IsWinRTClassOrInterfaceHelper;

            bool IsWinRTClassOrInterfaceHelper(ISymbol type, bool includeMappedInterfaces)
            {
                if (type is ITypeSymbol typeSymbol && typeSymbol.TypeKind == TypeKind.Interface)
                {
                    return isWinRTType(type, mapper);
                }

                return HasAttributeWithType(type, winrtRuntimeTypeAttribute);
            }
        }

        public static bool IsWinRTType(ISymbol type, TypeMapper mapper)
        {
            return IsWinRTType(type, null, mapper);
        }

        public static bool IsWinRTType(ISymbol type, Func<ISymbol, TypeMapper, bool> isAuthoringWinRTType, TypeMapper mapper)
        {
            bool isProjectedType = type.GetAttributes().
                Any(static attribute => string.CompareOrdinal(attribute.AttributeClass.Name, "WindowsRuntimeTypeAttribute") == 0) ||
                IsFundamentalType(type);

            if (!isProjectedType & type.ContainingNamespace != null)
            {
                isProjectedType = mapper.HasMappingForType(string.Join(".", type.ContainingNamespace.ToDisplayString(), type.MetadataName));
            }

            // Ensure all generic parameters are WinRT types.
            if (isProjectedType && type is INamedTypeSymbol namedType && namedType.IsGenericType && !namedType.IsDefinition)
            {
                isProjectedType = namedType.TypeArguments.All(t => 
                    IsWinRTType(t, isAuthoringWinRTType, mapper) || 
                    (isAuthoringWinRTType != null && isAuthoringWinRTType(t, mapper)));
            }

            return isProjectedType;
        }

        public static bool IsWinRTType(ISymbol type, ITypeSymbol winrtRuntimeTypeAttribute, TypeMapper mapper, bool isComponentProject, IAssemblySymbol currentAssembly)
        {
            if (IsFundamentalType(type))
            {
                return true;
            }

            if (isComponentProject &&
                // Make sure type is in component project.
                SymbolEqualityComparer.Default.Equals(type.ContainingAssembly, currentAssembly) &&
                type.DeclaredAccessibility == Accessibility.Public)
            {
                // Authoring diagnostics will make sure all public types are valid WinRT types.
                return true;
            }

            bool isProjectedType = HasAttributeWithType(type, winrtRuntimeTypeAttribute);
            if (!isProjectedType & type.ContainingNamespace != null)
            {
                isProjectedType = mapper.HasMappingForType(string.Join(".", type.ContainingNamespace.ToDisplayString(), type.MetadataName));
            }

            // Ensure all generic parameters are WinRT types.
            if (isProjectedType && 
                type is INamedTypeSymbol namedType && 
                namedType.IsGenericType && 
                !namedType.IsDefinition)
            {
                isProjectedType = namedType.TypeArguments.All(t => IsWinRTType(t, winrtRuntimeTypeAttribute, mapper, isComponentProject, currentAssembly));
            }

            return isProjectedType;
        }

        public static bool IsWinRTTypeOrImplementsWinRTType(ISymbol type, ITypeSymbol winrtRuntimeTypeAttribute, TypeMapper mapper, bool isComponentProject, IAssemblySymbol currentAssembly)
        {
            if (IsWinRTType(type, winrtRuntimeTypeAttribute, mapper, isComponentProject, currentAssembly))
            {
                return true;
            }

            if (type is INamedTypeSymbol namedType && 
                namedType.AllInterfaces.Any(iface => IsWinRTType(iface, winrtRuntimeTypeAttribute, mapper, isComponentProject, currentAssembly)))
            {
                return true;
            }

            return false;
        }

        // Assuming a type is a WinRT type, this determines whether it is a WinRT type from custom type mappings.
        // i.e Whether it is a built-in type that is also a WinRT type.
        public static bool IsCustomMappedType(ISymbol type, TypeMapper mapper)
        {
            if (IsFundamentalType(type))
            {
                return true;
            }

            bool isCustomMappedType = false;
            if (type.ContainingNamespace != null)
            {
                isCustomMappedType = mapper.HasMappingForType(string.Join(".", type.ContainingNamespace.ToDisplayString(), type.MetadataName));
            }

            // Ensure all generic parameters are WinRT types.
            if (isCustomMappedType &&
                type is INamedTypeSymbol namedType &&
                namedType.IsGenericType &&
                !namedType.IsDefinition)
            {
                isCustomMappedType = namedType.TypeArguments.All(t => IsCustomMappedType(t, mapper));
            }

            return isCustomMappedType;
        }

        // Checks if the interface references any internal types (either the interface itself or within its generic types).
        public static bool IsInternalInterfaceFromReferences(INamedTypeSymbol iface, IAssemblySymbol currentAssembly)
        {
            if (iface.DeclaredAccessibility == Accessibility.Internal &&
                !SymbolEqualityComparer.Default.Equals(iface.ContainingAssembly, currentAssembly))
            {
                return true;
            }

            if (iface.IsGenericType)
            {
                // Making use of HashSet to avoid checking multiple times for same type and to avoid doing recursive calls.
                HashSet<ITypeSymbol> genericArgumentsToProcess = new(iface.TypeArguments, SymbolEqualityComparer.Default);
                HashSet<ITypeSymbol> visitedTypes = new(SymbolEqualityComparer.Default);
                while (genericArgumentsToProcess.Count != 0)
                {
                    var currentType = genericArgumentsToProcess.First();
                    visitedTypes.Add(currentType);
                    genericArgumentsToProcess.Remove(currentType);

                    if (currentType.DeclaredAccessibility == Accessibility.Internal &&
                        !SymbolEqualityComparer.Default.Equals(currentType.ContainingAssembly, currentAssembly))
                    {
                        return true;
                    }

                    if (currentType is INamedTypeSymbol currentNamedTypeSymbol)
                    {
                        if (currentNamedTypeSymbol.IsGenericType)
                        {
                            foreach (var typeArgument in currentNamedTypeSymbol.TypeArguments)
                            {
                                if (!visitedTypes.Contains(typeArgument))
                                {
                                    genericArgumentsToProcess.Add(typeArgument);
                                }
                            }
                        }
                    }
                }
            }

            return false;
        }

        // Checks whether the symbol references any generic that hasn't been instantiated
        // and is used by a WinRT interface. For instance, List<T> where T is a generic.
        // If the generic isn't used by any WinRT interface, this returns false as for
        // instance, we can still generate the vtable attribute for it.
        public static bool HasNonInstantiatedWinRTGeneric(ITypeSymbol symbol, TypeMapper mapper)
        {
            return symbol is INamedTypeSymbol namedType && 
                (IsArgumentTypeParameter(namedType) || 
                 (namedType.TypeArguments.Any(IsArgumentTypeParameter) && 
                  namedType.AllInterfaces.Any(iface => iface.TypeArguments.Any(IsArgumentTypeParameter) && 
                  // Checks if without the non-instantiated generic, whether it would be a WinRT type.
                  IsWinRTType(iface.OriginalDefinition, null, mapper))));

            static bool IsArgumentTypeParameter(ITypeSymbol argument)
            {
                return argument.TypeKind == TypeKind.TypeParameter;
            }
        }

        public static bool IsPartial(INamedTypeSymbol symbol)
        {
            bool isPartial = true;
            for (ITypeSymbol parent = symbol; parent is not null; parent = parent.ContainingType)
            {
                isPartial &= parent.DeclaringSyntaxReferences.Any(
                    static syntax => syntax.GetSyntax() is BaseTypeDeclarationSyntax declaration &&
                    declaration.Modifiers.Any(SyntaxKind.PartialKeyword));
            }
            return isPartial;
        }

        public static bool IsPartial(TypeDeclarationSyntax node)
        {
            bool isPartial = true;
            for (TypeDeclarationSyntax parent = node; parent is not null; parent = parent.Parent as TypeDeclarationSyntax)
            {
                isPartial &= parent.Modifiers.Any(static m => m.IsKind(SyntaxKind.PartialKeyword));
            }
            return isPartial;
        }

        public static bool HasPrivateclass(ITypeSymbol symbol)
        {
            return symbol is INamedTypeSymbol namedType &&
                (namedType.DeclaredAccessibility == Accessibility.Private ||
                 namedType.TypeArguments.Any(static argument => argument.DeclaredAccessibility == Accessibility.Private));
        }

        public static bool HasWinRTExposedTypeAttribute(ISymbol type)
        {
            return type.GetAttributes().
                Any(static attribute => string.CompareOrdinal(attribute.AttributeClass.Name, "WinRTExposedTypeAttribute") == 0);
        }

        public static bool HasWinRTRuntimeClassNameAttribute(ISymbol type, Compilation compilation)
        {
            var winrtRuntimeClassNameAttribute = compilation.GetTypeByMetadataName("WinRT.WinRTRuntimeClassNameAttribute");
            if (winrtRuntimeClassNameAttribute is null)
            {
                return false;
            }

            return HasAttributeWithType(type, winrtRuntimeClassNameAttribute);
        }

        public static bool IsWinRTType(MemberDeclarationSyntax node)
        {
            bool isProjectedType = node.AttributeLists.SelectMany(static list => list.Attributes).
                Any(static attribute => string.CompareOrdinal(attribute.Name.NormalizeWhitespace().ToFullString(), "global::WinRT.WindowsRuntimeType") == 0);
            return isProjectedType;
        }

        public static bool HasBindableCustomPropertyAttribute(MemberDeclarationSyntax node)
        {
            return node.AttributeLists.SelectMany(static list => list.Attributes).Any(IsBindableCustomPropertyAttribute);

            // Check based on identifier name if this is the GeneratedBindableCustomProperty attribute.
            // Technically this can be a different namespace, but we will confirm later once
            // we have access to the semantic model.
            static bool IsBindableCustomPropertyAttribute(AttributeSyntax attribute)
            {
                var nameSyntax = attribute.Name;
                if (nameSyntax is QualifiedNameSyntax qualifiedName)
                {
                    // Right would have the attribute while left is the namespace.
                    nameSyntax = qualifiedName.Right;
                }

                return nameSyntax is IdentifierNameSyntax name &&
                       (name.Identifier.ValueText == "GeneratedBindableCustomProperty" ||
                        name.Identifier.ValueText == "GeneratedBindableCustomPropertyAttribute");
            }
        }

        /// <summary>
        /// Checks whether or not a given symbol has an attribute with the specified type.
        /// </summary>
        /// <param name="symbol">The input <see cref="ISymbol"/> instance to check.</param>
        /// <param name="attributeTypeSymbol">The <see cref="ITypeSymbol"/> instance for the attribute type to look for.</param>
        /// <returns>Whether or not <paramref name="symbol"/> has an attribute with the specified type.</returns>
        public static bool HasAttributeWithType(ISymbol symbol, ITypeSymbol attributeTypeSymbol)
        {
            foreach (AttributeData attribute in symbol.GetAttributes())
            {
                if (SymbolEqualityComparer.Default.Equals(attribute.AttributeClass, attributeTypeSymbol))
                {
                    return true;
                }
            }

            return false;
        }

        /// <summary>
        /// Checks whether a symbol is annotated with <c>[WinRTExposedType(typeof(WinRTManagedOnlyTypeDetails))]</c>.
        /// </summary>
        public static bool IsManagedOnlyType(ISymbol symbol, ITypeSymbol winrtExposedTypeAttribute, ITypeSymbol winrtManagedOnlyTypeDetails)
        {
            foreach (AttributeData attribute in symbol.GetAttributes())
            {
                if (SymbolEqualityComparer.Default.Equals(attribute.AttributeClass, winrtExposedTypeAttribute))
                {
                    if (attribute.ConstructorArguments is [{ Kind: TypedConstantKind.Type, Type: ITypeSymbol exposedTypeDetails }] &&
                        SymbolEqualityComparer.Default.Equals(exposedTypeDetails, winrtManagedOnlyTypeDetails))
                    {
                        return true;
                    }

                    // A type can have just one [WinRTExposedType] attribute. If the details are not WinRTManagedOnlyTypeDetails,
                    // we can immediatley stop here and avoid checking all remaining attributes, as we couldn't possibly match.
                    return false;
                }
            }

            return false;
        }

        public static Func<ISymbol, TypeMapper, bool> IsWinRTType(Compilation compilation, bool isComponentProject)
        {
            var winrtTypeAttribute = compilation.GetTypeByMetadataName("WinRT.WindowsRuntimeTypeAttribute");
            return IsWinRTTypeHelper;

            bool IsWinRTTypeHelper(ISymbol type, TypeMapper typeMapper)
            {
                return IsWinRTType(type, winrtTypeAttribute, typeMapper, isComponentProject, compilation.Assembly);
            }
        }

        public static Func<ISymbol, bool> IsManagedOnlyType(Compilation compilation)
        {
            var winrtExposedTypeAttribute = compilation.GetTypeByMetadataName("WinRT.WinRTExposedTypeAttribute");
            var winrtManagedOnlyTypeDetails = compilation.GetTypeByMetadataName("WinRT.WinRTManagedOnlyTypeDetails");

            return IsManagedOnlyTypeHelper;

            bool IsManagedOnlyTypeHelper(ISymbol type)
            {
                return IsManagedOnlyType(type, winrtExposedTypeAttribute, winrtManagedOnlyTypeDetails);
            }
        }

        private static string GetAbiTypeForFundamentalType(ISymbol type)
        {
            if (type is INamedTypeSymbol namedTypeSymbol)
            {
                switch (namedTypeSymbol.SpecialType)
                {
                    case SpecialType.System_Boolean:
                        return "byte";
                    case SpecialType.System_String:
                        return "IntPtr";
                    case SpecialType.System_Char:
                        return "ushort";
                    case SpecialType.System_Object:
                        return "IntPtr";
                    case SpecialType.System_Single:
                    case SpecialType.System_Double:
                    case SpecialType.System_UInt16:
                    case SpecialType.System_UInt32:
                    case SpecialType.System_UInt64:
                    case SpecialType.System_Int16:
                    case SpecialType.System_Int32:
                    case SpecialType.System_Int64:
                    case SpecialType.System_Byte:
                        return type.ToDisplayString();
                }
            }

            return type.ToDisplayString();
        }

        public static bool IsBlittableValueType(ITypeSymbol type, TypeMapper typeMapper)
        {
            if (!type.IsValueType)
            {
                return false;
            }

            if (type.SpecialType != SpecialType.None)
            {
                switch (type.SpecialType)
                {
                    case SpecialType.System_Single:
                    case SpecialType.System_Double:
                    case SpecialType.System_UInt16:
                    case SpecialType.System_UInt32:
                    case SpecialType.System_UInt64:
                    case SpecialType.System_Int16:
                    case SpecialType.System_Int32:
                    case SpecialType.System_Int64:
                    case SpecialType.System_Byte:
                    case SpecialType.System_SByte:
                    case SpecialType.System_IntPtr:
                    case SpecialType.System_UIntPtr:
                        return true;
                    default:
                        return false;
                }
            }

            if (type.ContainingNamespace != null)
            {
                string customTypeMapKey = string.Join(".", type.ContainingNamespace.ToDisplayString(), type.MetadataName);
                if (typeMapper.HasMappingForType(customTypeMapKey))
                {
                    return typeMapper.GetMappedType(customTypeMapKey).IsBlittable();
                }
            }

            if (type.TypeKind == TypeKind.Enum)
            {
                return true;
            }
            
            if (type.TypeKind == TypeKind.Struct)
            {
                foreach (var typeMember in type.GetMembers())
                {
                    if (typeMember is IFieldSymbol field &&
                        !field.IsStatic &&
                        !IsBlittableValueType(field.Type, typeMapper))
                    {
                        return false;
                    }
                }
            }
            return true;
        }

        public static string GetAbiType(ITypeSymbol type, TypeMapper mapper)
        {
            if (IsFundamentalType(type))
            {
                return GetAbiTypeForFundamentalType(type);
            }

            var typeStr = type.ToDisplayString();
            if (typeStr == "System.Type")
            {
                return "ABI.System.Type";
            }
            else if (typeStr.StartsWith("System.Collections.Generic.KeyValuePair<"))
            {
                return "IntPtr";
            }
            else if (typeStr == "System.Exception")
            {
                return "ABI.System.Exception";
            }

            if (type.IsValueType && !type.NullableAnnotation.HasFlag(NullableAnnotation.Annotated))
            {
                string customTypeMapKey = string.Join(".", type.ContainingNamespace.ToDisplayString(), type.MetadataName);
                if (mapper.HasMappingForType(customTypeMapKey))
                {
                    string prefix = mapper.GetMappedType(customTypeMapKey).IsBlittable() ? "" : "ABI.";
                    return prefix + typeStr;
                }

                if (!IsBlittableValueType(type, mapper))
                {
                    var winrtHelperAttribute = type.GetAttributes().
                        Where(static attribute => string.CompareOrdinal(attribute.AttributeClass.Name, "WindowsRuntimeHelperTypeAttribute") == 0).
                        FirstOrDefault();
                    if (winrtHelperAttribute != null &&
                        winrtHelperAttribute.ConstructorArguments.Any())
                    {
                        return winrtHelperAttribute.ConstructorArguments[0].Value.ToString();
                    }
                    // Handling authoring scenario where Impl type has the attributes and
                    // if the current component is the one being authored, it may not be
                    // generated yet to check given it is the same compilation.
                    else
                    {
                        return "ABI." + typeStr;
                    }
                }
                else
                {
                    return typeStr;
                }
            }

            return "IntPtr";
        }

        public static string GetMarshalerClass(string type, string abiType, TypeKind kind, bool isArray, bool useGenericMarshaler = false)
        {
            if (type == "System.String" || type == "string")
            {
                return "MarshalString";
            }
            else if (type == "System.Type" || type == "Type")
            {
                if (isArray)
                {
                    return "MarshalNonBlittable<global::System.Type>";
                }
                else
                {
                    return "global::ABI.System.Type";
                }
            }
            else if (type == "System.Exception" || type == "Exception")
            {
                if (isArray)
                {
                    return "MarshalNonBlittable<global::System.Exception>";
                }
                else
                {
                    return "global::ABI.System.Exception";
                }
            }
            else if (type == "System.Object" || type == "object")
            {
                return "MarshalInspectable<object>";
            }
            else if (type.StartsWith("System.Collections.Generic.KeyValuePair<"))
            {
                return $$"""MarshalInterface<{{type}}>""";
            }
            else if (kind == TypeKind.Enum)
            {
                if (isArray)
                {
                    return $$"""MarshalBlittable<{{type}}>""";
                }
                else
                {
                    return "";
                }
            }
            else if (kind == TypeKind.Struct)
            {
                if (type == abiType)
                {
                    if (isArray)
                    {
                        return $$"""MarshalBlittable<{{type}}>""";
                    }
                    else
                    {
                        return "";
                    }
                }
                else
                {
                    if (isArray)
                    {
                        return $$"""MarshalNonBlittable<{{type}}>""";
                    }
                    else
                    {
                        return "global::ABI." + type;
                    }
                }
            }
            else if (kind == TypeKind.Interface)
            {
                return $$"""MarshalInterface<{{type}}>""";
            }
            else if (kind == TypeKind.Class || kind == TypeKind.Delegate)
            {
                return useGenericMarshaler ? "MarshalInspectable<object>" : "global::ABI." + type;
            }

            throw new ArgumentException();
        }

        public static string GetFromAbiMarshaler(GenericParameter genericParameter, string arg)
        {
            return GetFromAbiMarshaler(
                genericParameter.ProjectedType, 
                genericParameter.AbiType, 
                genericParameter.TypeKind,
                arg);
        }

        public static string GetFromAbiMarshaler(string type, string abiType, TypeKind kind, string arg)
        {
            string marshalerType = GetMarshalerClass(type, abiType, kind, false);
            if (kind == TypeKind.Enum || (kind == TypeKind.Struct && type == abiType))
            {
                return arg;
            }
            else if (type == "bool")
            {
                return $$"""({{arg}} != 0)""";
            }
            else if (type == "char")
            {
                return $$"""(char){{arg}}""";
            }
            else
            {
                return $$"""{{marshalerType}}.FromAbi({{arg}})""";
            }
        }

        public static string GetFromManagedMarshaler(GenericParameter genericParameter, string arg)
        {
            return GetFromManagedMarshaler(
                genericParameter.ProjectedType,
                genericParameter.AbiType,
                genericParameter.TypeKind,
                arg);
        }

        public static string GetFromManagedMarshaler(string type, string abiType, TypeKind kind, string arg)
        {
            string marshalerType = GetMarshalerClass(type, abiType, kind, false);
            if (kind == TypeKind.Enum || (kind == TypeKind.Struct && type == abiType))
            {
                return arg;
            }
            else if (type == "bool")
            {
                return $$"""(byte)({{arg}} ? 1 : 0)""";
            }
            else if (type == "char")
            {
                return $$"""(ushort){{arg}}""";
            }
            else
            {
                return $$"""{{marshalerType}}.FromManaged({{arg}})""";
            }
        }

        public static string GetCopyManagedArrayMarshaler(string type, string abiType, TypeKind kind)
        {
            if (kind == TypeKind.Class || kind == TypeKind.Delegate)
            {
                // TODO: Classes and delegates are missing CopyManagedArray.
                return $$"""Marshaler<{{type}}>""";
            }
            else
            {
                return GetMarshalerClass(type, abiType, kind, true);
            }
        }

        public static string GetCreateMarshaler(GenericParameter genericParameter, string arg)
        {
            return GetCreateMarshaler(
                genericParameter.ProjectedType,
                genericParameter.AbiType,
                genericParameter.TypeKind,
                arg);
        }

        public static string GetCreateMarshaler(string type, string abiType, TypeKind kind, string arg)
        {
            if (kind == TypeKind.Enum || (kind == TypeKind.Struct && type == abiType) ||
                type == "bool" ||
                type == "char")
            {
                return "";
            }
            else if (type == "System.String" || type == "string")
            {
                // TODO: Consider switching to pinning
                return $$"""__{{arg}} = MarshalString.CreateMarshaler({{arg}});""";
            }
            else if (kind == TypeKind.Struct)
            {
                string marshalerClass = GetMarshalerClass(type, abiType, kind, false);
                return $$"""__{{arg}} = {{marshalerClass}}.CreateMarshaler({{arg}});""";
            }
            else
            {
                string marshalerClass = GetMarshalerClass(type, abiType, kind, false);
                return $$"""__{{arg}} = {{marshalerClass}}.CreateMarshaler2({{arg}});""";
            }
        }

        public static string GetDisposeMarshaler(GenericParameter genericParameter, string arg)
        {
            return GetDisposeMarshaler(
                genericParameter.ProjectedType,
                genericParameter.AbiType,
                genericParameter.TypeKind,
                arg);
        }

        public static string GetDisposeMarshaler(string type, string abiType, TypeKind kind, string arg)
        {
            if (kind == TypeKind.Enum || (kind == TypeKind.Struct && type == abiType) ||
                type == "bool" ||
                type == "char")
            {
                return "";
            }
            else
            {
                string marshalerClass = GetMarshalerClass(type, abiType, kind, false, true);
                return $$"""{{marshalerClass}}.DisposeMarshaler(__{{arg}});""";
            }
        }

        public static string GetAbiFromMarshaler(GenericParameter genericParameter, string arg)
        {
            return GetAbiFromMarshaler(
                genericParameter.ProjectedType,
                genericParameter.AbiType,
                genericParameter.TypeKind,
                arg);
        }

        public static string GetAbiFromMarshaler(string type, string abiType, TypeKind kind, string arg)
        {
            if (kind == TypeKind.Enum || (kind == TypeKind.Struct && type == abiType))
            {
                return arg;
            }
            else if (type == "bool")
            {
                return $"(byte){arg}";
            }
            else if (type == "char")
            {
                return $"(ushort){arg}";
            }
            else
            {
                string marshalerClass = GetMarshalerClass(type, abiType, kind, false, true);
                return $"{marshalerClass}.GetAbi(__{arg})";
            }
        }

        public static string GetMarshalerDeclaration(GenericParameter genericParameter, string arg)
        {
            return GetMarshalerDeclaration(
                genericParameter.ProjectedType,
                genericParameter.AbiType,
                genericParameter.TypeKind,
                arg);
        }

        public static string GetMarshalerDeclaration(string type, string abiType, TypeKind kind, string arg)
        {
            if (kind == TypeKind.Enum || (kind == TypeKind.Struct && type == abiType) ||
                type == "bool" ||
                type == "char")
            {
                return "";
            }
            else if (kind == TypeKind.Struct)
            {
                return $"{GetAbiMarshalerType(type, abiType, kind, false)}.Marshaler __{arg} = default;";
            }
            else
            {
                return $"{GetAbiMarshalerType(type, abiType, kind, false)} __{arg} = default;";
            }
        }

        public static string GetAbiMarshalerType(string type, string abiType, TypeKind kind, bool isArray)
        {
            if (type == "System.String" || type == "string")
            {
                return isArray ? "MarshalString.MarshalerArray" : "MarshalString";
            }
            else if (type == "System.Type" || type == "Type")
            {
                if (isArray)
                {
                    return "MarshalNonBlittable<global::System.Type>.MarshalerArray";
                }
                else
                {
                    return "global::ABI.System.Type.Marshaler";
                }
            }
            else if (type.StartsWith("System.Collections.Generic.KeyValuePair<"))
            {
                return isArray ? $$"""MarshalInterfaceHelper<{{type}}>.MarshalerArray""" : "ObjectReferenceValue";
            }
            else if (kind == TypeKind.Enum)
            {
                return isArray ? $$"""MarshalBlittable<{{type}}>.MarshalerArray""" : type;
            }
            else if (kind == TypeKind.Struct)
            {
                if (type == abiType)
                {
                    return isArray ? $$"""MarshalBlittable<{{type}}>.MarshalerArray""" : type;
                }
                else
                {
                    return isArray ? $$"""MarshalNonBlittable<{{type}}>.MarshalerArray""" : "ABI." + type;
                }
            }
            else if (type == "System.Object" || type == "object" || kind == TypeKind.Class || kind == TypeKind.Interface || kind == TypeKind.Delegate)
            {
                return isArray ? $$"""MarshalInterfaceHelper<{{type}}>.MarshalerArray""" : "ObjectReferenceValue";
            }

            throw new ArgumentException();
        }

        public static string EscapeAssemblyNameForIdentifier(string typeName)
        {
            return Regex.Replace(typeName, """[^a-zA-Z0-9_]""", "_");
        }

        public static string EscapeTypeNameForIdentifier(string typeName)
        {
            return Regex.Replace(typeName, """[(\ |:<>,\.\-@;+'^!`)]""", "_");
        }

        public readonly struct MappedType
        {
            private readonly string @namespace;
            private readonly string name;
            private readonly string assembly;
            private readonly bool isSystemType;
            private readonly bool isValueType;
            private readonly bool isBlittable;
            private readonly Func<ISymbol, (string, string, string, bool, bool)> multipleMappingFunc;

            public MappedType(string @namespace, string name, string assembly, bool isValueType = false, bool isBlittable = false)
            {
                this.@namespace = @namespace;
                this.name = name;
                this.assembly = assembly;
                isSystemType = string.CompareOrdinal(this.assembly, "mscorlib") == 0;
                this.isValueType = isValueType;
                this.isBlittable = isBlittable;
                multipleMappingFunc = null;
            }

            public MappedType(Func<ISymbol, (string, string, string, bool, bool)> multipleMappingFunc)
            {
                @namespace = null;
                name = null;
                assembly = null;
                isSystemType = false;
                isValueType = false;
                this.multipleMappingFunc = multipleMappingFunc;
            }

            public (string, string, string, bool, bool) GetMapping(ISymbol containingType = null)
            {
                return multipleMappingFunc != null ?
                    multipleMappingFunc(containingType) : (@namespace, name, assembly, isSystemType, isValueType);
            }

            public bool IsBlittable()
            {
                return isValueType && isBlittable;
            }
        }

        private static readonly Dictionary<string, string> AsyncMethodToTaskAdapter = new()
        {
            // AsAsyncOperation is an extension method, due to that using the format of ReducedFrom.
            { "System.WindowsRuntimeSystemExtensions.AsAsyncOperation<TResult>(System.Threading.Tasks.Task<TResult>)", "System.Threading.Tasks.TaskToAsyncOperationAdapter`1" },
            { "System.Runtime.InteropServices.WindowsRuntime.AsyncInfo.Run<TResult>(System.Func<System.Threading.CancellationToken, System.Threading.Tasks.Task<TResult>>)", "System.Threading.Tasks.TaskToAsyncOperationAdapter`1"},
            { "System.Runtime.InteropServices.WindowsRuntime.AsyncInfo.FromResult<TResult>(TResult)", "System.Threading.Tasks.TaskToAsyncOperationAdapter`1" },
            { "System.Runtime.InteropServices.WindowsRuntime.AsyncInfo.FromException<TResult>(System.Exception)", "System.Threading.Tasks.TaskToAsyncOperationAdapter`1" },
            { "System.Runtime.InteropServices.WindowsRuntime.AsyncInfo.CanceledOperation<TResult>()", "System.Threading.Tasks.TaskToAsyncOperationAdapter`1" },
            { "System.Runtime.InteropServices.WindowsRuntime.AsyncInfo.Run<TResult, TProgress>(System.Func<System.Threading.CancellationToken, System.IProgress<TProgress>, System.Threading.Tasks.Task<TResult>>)", "System.Threading.Tasks.TaskToAsyncOperationWithProgressAdapter`2" },
            { "System.Runtime.InteropServices.WindowsRuntime.AsyncInfo.FromResultWithProgress<TResult, TProgress>(TResult)", "System.Threading.Tasks.TaskToAsyncOperationWithProgressAdapter`2" },
            { "System.Runtime.InteropServices.WindowsRuntime.AsyncInfo.FromExceptionWithProgress<TResult, TProgress>(System.Exception)", "System.Threading.Tasks.TaskToAsyncOperationWithProgressAdapter`2" },
            { "System.Runtime.InteropServices.WindowsRuntime.AsyncInfo.CanceledOperationWithProgress<TResult, TProgress>()", "System.Threading.Tasks.TaskToAsyncOperationWithProgressAdapter`2" },
            { "System.Runtime.InteropServices.WindowsRuntime.AsyncInfo.Run<TProgress>(System.Func<System.Threading.CancellationToken, System.IProgress<TProgress>, System.Threading.Tasks.Task>)", "System.Threading.Tasks.TaskToAsyncActionWithProgressAdapter`1" },
            { "System.Runtime.InteropServices.WindowsRuntime.AsyncInfo.CompletedActionWithProgress<TProgress>()", "System.Threading.Tasks.TaskToAsyncActionWithProgressAdapter`1" },
            { "System.Runtime.InteropServices.WindowsRuntime.AsyncInfo.FromExceptionWithProgress<TProgress>(System.Exception)", "System.Threading.Tasks.TaskToAsyncActionWithProgressAdapter`1" },
            { "System.Runtime.InteropServices.WindowsRuntime.AsyncInfo.CanceledActionWithProgress<TProgress>()", "System.Threading.Tasks.TaskToAsyncActionWithProgressAdapter`1" }
        };

        public static string GetTaskAdapterIfAsyncMethod(IMethodSymbol symbol)
        {
            var symbolStr = symbol.IsExtensionMethod ? symbol.ReducedFrom?.ToDisplayString() : symbol.OriginalDefinition?.ToDisplayString();
            if (!string.IsNullOrEmpty(symbolStr))
            {
                if (AsyncMethodToTaskAdapter.TryGetValue(symbolStr, out var adapterTypeStr))
                {
                    return adapterTypeStr;
                }
            }

            return null;
        }

        public static string TrimGlobalFromTypeName(string typeName)
        {
            return typeName.StartsWith("global::") ? typeName[8..] : typeName;
        }
    }
>>>>>>> 71123026
}<|MERGE_RESOLUTION|>--- conflicted
+++ resolved
@@ -1,4 +1,3 @@
-<<<<<<< HEAD
 ﻿// Copyright (c) Microsoft Corporation.
 // Licensed under the MIT License.
 
@@ -86,6 +85,12 @@
             return csWinRTExeTFM;
         }
 
+        public static bool IsNet7OrGreater(this GeneratorExecutionContext context)
+        {
+            string tfm = context.GetCsWinRTExeTFM();
+            return tfm.StartsWith("net7.0") || tfm.StartsWith("net8.0") || tfm.StartsWith("net9.0");
+        }
+
         public static bool IsCsWinRTComponent(this GeneratorExecutionContext context)
         {
             if (context.AnalyzerConfigOptions.GlobalOptions.TryGetValue("build_property.CsWinRTComponent", out var isCsWinRTComponentStr))
@@ -301,6 +306,16 @@
 
             return false;
         }
+
+        public static bool GetCsWinRTGenerateOverridedClassNameActivationFactory(this GeneratorExecutionContext context)
+        {
+            if (context.AnalyzerConfigOptions.GlobalOptions.TryGetValue("build_property.CsWinRTGenerateOverridedClassNameActivationFactory", out var csWinRTGenerateOverridedClassNameActivationFactory))
+            {
+                return bool.TryParse(csWinRTGenerateOverridedClassNameActivationFactory, out var isCsWinRTGenerateOverridedClassNameActivationFactory) && isCsWinRTGenerateOverridedClassNameActivationFactory;
+            }
+
+            return false;
+        }
     }
 
     static class GeneratorHelper
@@ -1270,1273 +1285,4 @@
             return typeName.StartsWith("global::") ? typeName[8..] : typeName;
         }
     }
-=======
-﻿// Copyright (c) Microsoft Corporation.
-// Licensed under the MIT License.
-
-using Microsoft.CodeAnalysis;
-using Microsoft.CodeAnalysis.CSharp;
-using Microsoft.CodeAnalysis.CSharp.Syntax;
-using Microsoft.CodeAnalysis.Diagnostics;
-using System;
-using System.Collections.Generic;
-using System.Diagnostics;
-using System.Diagnostics.CodeAnalysis;
-using System.IO;
-using System.Linq;
-using System.Text.RegularExpressions;
-
-namespace Generator
-{
-    public static class Helper
-    {
-        public static Guid EncodeGuid(byte[] data)
-        {
-            if (BitConverter.IsLittleEndian)
-            {
-                // swap bytes of int a
-                byte t = data[0];
-                data[0] = data[3];
-                data[3] = t;
-                t = data[1];
-                data[1] = data[2];
-                data[2] = t;
-                // swap bytes of short b
-                t = data[4];
-                data[4] = data[5];
-                data[5] = t;
-                // swap bytes of short c and encode rfc time/version field
-                t = data[6];
-                data[6] = data[7];
-                data[7] = (byte)((t & 0x0f) | (5 << 4));
-                // encode rfc clock/reserved field
-                data[8] = (byte)((data[8] & 0x3f) | 0x80);
-            }
-            return new Guid(data.Take(16).ToArray());
-        }
-    }
-
-    class AttributeDataComparer : IEqualityComparer<AttributeData>
-    {
-        public bool Equals(AttributeData x, AttributeData y)
-        {
-            return string.CompareOrdinal(x.ToString(), y.ToString()) == 0;
-        }
-
-        public int GetHashCode(AttributeData obj)
-        {
-            return obj.ToString().GetHashCode();
-        }
-    }
-
-    static class GeneratorExecutionContextHelper
-    {
-        public static string GetAssemblyName(this GeneratorExecutionContext context)
-        {
-            context.AnalyzerConfigOptions.GlobalOptions.TryGetValue("build_property.AssemblyName", out var assemblyName);
-            return assemblyName;
-        }
-
-        public static string GetAssemblyVersion(this GeneratorExecutionContext context)
-        {
-            context.AnalyzerConfigOptions.GlobalOptions.TryGetValue("build_property.AssemblyVersion", out var assemblyVersion);
-            return assemblyVersion;
-        }
-
-        [SuppressMessage("MicrosoftCodeAnalysisCorrectness", "RS1035", Justification = "We need to do file IO to invoke the 'cswinrt' tool.")]
-        public static string GetGeneratedFilesDir(this GeneratorExecutionContext context)
-        {
-            context.AnalyzerConfigOptions.GlobalOptions.TryGetValue("build_property.CsWinRTGeneratedFilesDir", out var generatedFilesDir);
-            Directory.CreateDirectory(generatedFilesDir);
-            return generatedFilesDir;
-        }
-
-        public static string GetCsWinRTExeTFM(this GeneratorExecutionContext context)
-        {
-            context.AnalyzerConfigOptions.GlobalOptions.TryGetValue("build_property.CsWinRTExeTFM", out var csWinRTExeTFM);
-            return csWinRTExeTFM;
-        }
-
-        public static bool IsNet7OrGreater(this GeneratorExecutionContext context)
-        {
-            string tfm = context.GetCsWinRTExeTFM();
-            return tfm.StartsWith("net7.0") || tfm.StartsWith("net8.0") || tfm.StartsWith("net9.0");
-        }
-
-        public static bool IsCsWinRTComponent(this GeneratorExecutionContext context)
-        {
-            if (context.AnalyzerConfigOptions.GlobalOptions.TryGetValue("build_property.CsWinRTComponent", out var isCsWinRTComponentStr))
-            {
-                return bool.TryParse(isCsWinRTComponentStr, out var isCsWinRTComponent) && isCsWinRTComponent;
-            }
-
-            return false;
-        }
-
-        public static bool IsCsWinRTComponent(this AnalyzerConfigOptionsProvider provider)
-        {
-            if (provider.GlobalOptions.TryGetValue("build_property.CsWinRTComponent", out var isCsWinRTComponentStr))
-            {
-                return bool.TryParse(isCsWinRTComponentStr, out var isCsWinRTComponent) && isCsWinRTComponent;
-            }
-            
-            return false;
-        }
-
-        public static bool IsCsWinRTAotOptimizerEnabled(this AnalyzerConfigOptionsProvider provider)
-        {
-            if (provider.GlobalOptions.TryGetValue("build_property.CsWinRTAotOptimizerEnabled", out var isCsWinRTAotOptimizerEnabledStr))
-            {
-                return (bool.TryParse(isCsWinRTAotOptimizerEnabledStr, out var isCsWinRTAotOptimizerEnabled) && isCsWinRTAotOptimizerEnabled) ||
-                    string.Equals(isCsWinRTAotOptimizerEnabledStr, "OptIn", StringComparison.OrdinalIgnoreCase) ||
-                    string.Equals(isCsWinRTAotOptimizerEnabledStr, "Auto", StringComparison.OrdinalIgnoreCase);
-            }
-
-            return false;
-        }
-
-        private enum CsWinRTAotOptimizerMode
-        {
-            Disabled = 0,
-            OptIn = 1,
-            Auto = 2,
-            Default = 3,
-        }
-
-        public static bool IsCsWinRTAotOptimizerInAutoMode(AnalyzerConfigOptionsProvider provider, Compilation compilation)
-        {
-            var mode = GetMode(provider);
-
-            if (mode == CsWinRTAotOptimizerMode.Default)
-            {
-                // If mode is default and this is a WinUI or UWP project, which we detect by using the Button type as a marker,
-                // then AOT optimizer is running in auto mode because in both projects the main API boundary is WinRT.
-                // For CsWinRT components, we also run by default in auto mode.
-                return provider.IsCsWinRTComponent() ||
-                       compilation.GetTypeByMetadataName("Microsoft.UI.Xaml.Controls.Button") is not null ||
-                       compilation.GetTypeByMetadataName("Windows.UI.Xaml.Controls.Button") is not null ||
-                       // If warning level was explicitly set to 2 without a mode set,
-                       // we don't want to change the behavior of those projects who were
-                       // relying on it running. If they set the mode, then the mode would
-                       // be respected.
-                       provider.GetCsWinRTAotWarningLevel() == 2;
-            }
-
-            // If mode is not the default, check if it is set explicitly to Auto.
-            return mode == CsWinRTAotOptimizerMode.Auto;
-
-            static CsWinRTAotOptimizerMode GetMode(AnalyzerConfigOptionsProvider provider)
-            {
-                if (provider.GlobalOptions.TryGetValue("build_property.CsWinRTAotOptimizerEnabled", out var isCsWinRTAotOptimizerEnabledStr))
-                {
-                    if (string.Equals(isCsWinRTAotOptimizerEnabledStr, "OptIn", StringComparison.OrdinalIgnoreCase))
-                    {
-                        return CsWinRTAotOptimizerMode.OptIn;
-                    }
-
-                    if (string.Equals(isCsWinRTAotOptimizerEnabledStr, "Auto", StringComparison.OrdinalIgnoreCase))
-                    {
-                        return CsWinRTAotOptimizerMode.Auto;
-                    }
-
-                    if (bool.TryParse(isCsWinRTAotOptimizerEnabledStr, out var isCsWinRTAotOptimizerEnabled) && isCsWinRTAotOptimizerEnabled)
-                    {
-                        return CsWinRTAotOptimizerMode.Default;
-                    }
-                }
-
-                return CsWinRTAotOptimizerMode.Disabled;
-            }
-        }
-
-        public static bool GetCsWinRTRcwFactoryFallbackGeneratorForceOptIn(this AnalyzerConfigOptionsProvider provider)
-        {
-            if (provider.GlobalOptions.TryGetValue("build_property.CsWinRTRcwFactoryFallbackGeneratorForceOptIn", out var csWinRTRcwFactoryFallbackGeneratorForceOptIn))
-            {
-                return bool.TryParse(csWinRTRcwFactoryFallbackGeneratorForceOptIn, out var isCsWinRTRcwFactoryFallbackGeneratorForceOptIn) && isCsWinRTRcwFactoryFallbackGeneratorForceOptIn;
-            }
-
-            return false;
-        }
-
-        public static bool GetCsWinRTMergeReferencedActivationFactories(this AnalyzerConfigOptionsProvider provider)
-        {
-            if (provider.GlobalOptions.TryGetValue("build_property.CsWinRTMergeReferencedActivationFactories", out var csWinRTMergeReferencedActivationFactories))
-            {
-                return bool.TryParse(csWinRTMergeReferencedActivationFactories, out var isCsWinRTMergeReferencedActivationFactories) && isCsWinRTMergeReferencedActivationFactories;
-            }
-
-            return false;
-        }
-
-        public static bool GetCsWinRTRcwFactoryFallbackGeneratorForceOptOut(this AnalyzerConfigOptionsProvider provider)
-        {
-            if (provider.GlobalOptions.TryGetValue("build_property.CsWinRTRcwFactoryFallbackGeneratorForceOptOut", out var csWinRTRcwFactoryFallbackGeneratorForceOptOut))
-            {
-                return bool.TryParse(csWinRTRcwFactoryFallbackGeneratorForceOptOut, out var isCsWinRTRcwFactoryFallbackGeneratorForceOptOut) && isCsWinRTRcwFactoryFallbackGeneratorForceOptOut;
-            }
-
-            return false;
-        }
-
-        public static bool IsCsWinRTCcwLookupTableGeneratorEnabled(this AnalyzerConfigOptionsProvider provider)
-        {
-            if (provider.GlobalOptions.TryGetValue("build_property.CsWinRTCcwLookupTableGeneratorEnabled", out var csWinRTCcwLookupTableGeneratorEnabled))
-            {
-                return bool.TryParse(csWinRTCcwLookupTableGeneratorEnabled, out var isCsWinRTCcwLookupTableGeneratorEnabled) && isCsWinRTCcwLookupTableGeneratorEnabled;
-            }
-
-            return false;
-        }
-
-        public static bool GetCsWinRTUseWindowsUIXamlProjections(this AnalyzerConfigOptionsProvider provider)
-        {
-            if (provider.GlobalOptions.TryGetValue("build_property.CsWinRTUseWindowsUIXamlProjections", out var csWinRTUseWindowsUIXamlProjections))
-            {
-                return bool.TryParse(csWinRTUseWindowsUIXamlProjections, out var isCsWinRTUseWindowsUIXamlProjectionsEnabled) && isCsWinRTUseWindowsUIXamlProjectionsEnabled;
-            }
-
-            return false;
-        }
-
-        public static int GetCsWinRTAotWarningLevel(this AnalyzerConfigOptionsProvider provider)
-        {
-            if (provider.GlobalOptions.TryGetValue("build_property.CsWinRTAotWarningLevel", out var csWinRTAotWarningLevelStr) &&
-                int.TryParse(csWinRTAotWarningLevelStr, out var csWinRTAotWarningLevel))
-            {
-                return csWinRTAotWarningLevel;
-            }
-
-            return 0;
-        }
-
-        public static bool ShouldGenerateWinMDOnly(this GeneratorExecutionContext context)
-        {
-            if (context.AnalyzerConfigOptions.GlobalOptions.TryGetValue("build_property.CsWinRTGenerateWinMDOnly", out var CsWinRTGenerateWinMDOnlyStr))
-            {
-                return bool.TryParse(CsWinRTGenerateWinMDOnlyStr, out var CsWinRTGenerateWinMDOnly) && CsWinRTGenerateWinMDOnly;
-            }
-
-            return false;
-        }
-
-        /// <summary>
-        /// Gets whether the <c>"CsWinRTAotExportsEnabled"</c> MSBuild property is defined.
-        /// </summary>
-        /// <param name="context">The input <see cref="GeneratorExecutionContext"/> value to use.</param>
-        /// <returns>Whether the <c>"CsWinRTAotExportsEnabled"</c> MSBuild property is defined.</returns>
-        public static bool ShouldGenerateWinRTNativeExports(this GeneratorExecutionContext context)
-        {
-            if (context.AnalyzerConfigOptions.GlobalOptions.TryGetValue("build_property.CsWinRTAotExportsEnabled", out var isCsWinRTAotExportsEnabledStr))
-            {
-                return bool.TryParse(isCsWinRTAotExportsEnabledStr, out var isCsWinRTAotExportsEnabled) && isCsWinRTAotExportsEnabled;
-            }
-
-            return false;
-        }
-
-        public static string GetCsWinRTExe(this GeneratorExecutionContext context)
-        {
-            context.AnalyzerConfigOptions.GlobalOptions.TryGetValue("build_property.CsWinRTExe", out var cswinrtExe);
-            return cswinrtExe;
-        }
-
-        public static bool GetKeepGeneratedSources(this GeneratorExecutionContext context)
-        {
-            context.AnalyzerConfigOptions.GlobalOptions.TryGetValue("build_property.CsWinRTKeepGeneratedSources", out var keepGeneratedSourcesStr);
-            return keepGeneratedSourcesStr != null && bool.TryParse(keepGeneratedSourcesStr, out var keepGeneratedSources) && keepGeneratedSources;
-        }
-
-        public static string GetCsWinRTWindowsMetadata(this GeneratorExecutionContext context)
-        {
-            context.AnalyzerConfigOptions.GlobalOptions.TryGetValue("build_property.CsWinRTWindowsMetadata", out var cswinrtWindowsMetadata);
-            return cswinrtWindowsMetadata;
-        }
-
-        public static string GetCsWinRTDependentMetadata(this GeneratorExecutionContext context)
-        {
-            context.AnalyzerConfigOptions.GlobalOptions.TryGetValue("build_property.CsWinRTAuthoringInputs", out var winmds);
-            return winmds;
-        }
-
-        public static string GetWinmdOutputFile(this GeneratorExecutionContext context)
-        {
-            var fileName = context.GetAssemblyName();
-            if (context.AnalyzerConfigOptions.GlobalOptions.TryGetValue("build_property.CsWinRTWinMDOutputFile", out var ret))
-            {
-                fileName = ret!;
-            }
-            return Path.Combine(context.GetGeneratedFilesDir(), fileName + ".winmd");
-        }
-
-        public static bool GetCsWinRTMergeReferencedActivationFactories(this GeneratorExecutionContext context)
-        {
-            if (context.AnalyzerConfigOptions.GlobalOptions.TryGetValue("build_property.CsWinRTMergeReferencedActivationFactories", out var csWinRTMergeReferencedActivationFactories))
-            {
-                return bool.TryParse(csWinRTMergeReferencedActivationFactories, out var isCsWinRTMergeReferencedActivationFactories) && isCsWinRTMergeReferencedActivationFactories;
-            }
-
-            return false;
-        }
-
-        public static bool GetCsWinRTGenerateOverridedClassNameActivationFactory(this GeneratorExecutionContext context)
-        {
-            if (context.AnalyzerConfigOptions.GlobalOptions.TryGetValue("build_property.CsWinRTGenerateOverridedClassNameActivationFactory", out var csWinRTGenerateOverridedClassNameActivationFactory))
-            {
-                return bool.TryParse(csWinRTGenerateOverridedClassNameActivationFactory, out var isCsWinRTGenerateOverridedClassNameActivationFactory) && isCsWinRTGenerateOverridedClassNameActivationFactory;
-            }
-
-            return false;
-        }
-    }
-
-    static class GeneratorHelper
-    {
-        private static bool IsFundamentalType(ISymbol type)
-        {
-            if (type is INamedTypeSymbol namedTypeSymbol)
-            {
-                switch (namedTypeSymbol.SpecialType)
-                {
-                    case SpecialType.System_Boolean:
-                    case SpecialType.System_String:
-                    case SpecialType.System_Single:
-                    case SpecialType.System_Double:
-                    case SpecialType.System_UInt16:
-                    case SpecialType.System_UInt32:
-                    case SpecialType.System_UInt64:
-                    case SpecialType.System_Int16:
-                    case SpecialType.System_Int32:
-                    case SpecialType.System_Int64:
-                    case SpecialType.System_Char:
-                    case SpecialType.System_Byte:
-                    case SpecialType.System_Object:
-                        return true; 
-                }
-            }
-
-            return type.ToDisplayString() == "System.Guid";
-        }
-
-        /// <summary>
-        /// Checks whether an assembly contains old projections.
-        /// </summary>
-        /// <param name="assemblySymbol">The assembly to inspect.</param>
-        /// <returns>Whether <paramref name="assemblySymbol"/> contains old projections.</returns>
-        public static bool IsOldProjectionAssembly(IAssemblySymbol assemblySymbol)
-        {
-            // We only care about assemblies that have some dependent assemblies
-            if (assemblySymbol.Modules.First() is not { ReferencedAssemblies: { Length: > 0 } dependentAssemblies })
-            {
-                return false;
-            }
-
-            // Scan all dependent assemblies to look for CsWinRT with version < 2.0.8
-            foreach (AssemblyIdentity assemblyIdentity in dependentAssemblies)
-            {
-                if (assemblyIdentity.Name == "WinRT.Runtime")
-                {
-                    return assemblyIdentity.Version < new Version(2, 0, 8) &&
-                        assemblyIdentity.Version != new Version(0, 0, 0, 0);
-                }
-            }
-
-            // This assembly is not a projection assembly
-            return false;
-        }
-
-        public static bool IsOldCsWinRTExe(GeneratorExecutionContext context)
-        {
-            string cswinrtExe = context.GetCsWinRTExe();
-            var cswinrtExeVersion = new Version(FileVersionInfo.GetVersionInfo(cswinrtExe).FileVersion);
-            return cswinrtExeVersion < new Version(2, 1, 0) && cswinrtExeVersion != new Version(0, 0, 0, 0);
-        }
-
-        public static bool AllowUnsafe(Compilation compilation)
-        {
-            return compilation is CSharpCompilation csharpCompilation && csharpCompilation.Options.AllowUnsafe;
-        }
-
-        // Returns whether it is a WinRT class or interface.
-        // If the bool parameter is true, then custom mapped interfaces are also considered.
-        // This function is similar to whether it is a WinRT type, but custom type mapped
-        // classes are excluded given those are C# implemented classes such as string.
-        public static Func<ISymbol, bool, bool> IsWinRTClassOrInterface(Compilation compilation, Func<ISymbol, TypeMapper, bool> isWinRTType, TypeMapper mapper)
-        {
-            var winrtRuntimeTypeAttribute = compilation.GetTypeByMetadataName("WinRT.WindowsRuntimeTypeAttribute");
-            return IsWinRTClassOrInterfaceHelper;
-
-            bool IsWinRTClassOrInterfaceHelper(ISymbol type, bool includeMappedInterfaces)
-            {
-                if (type is ITypeSymbol typeSymbol && typeSymbol.TypeKind == TypeKind.Interface)
-                {
-                    return isWinRTType(type, mapper);
-                }
-
-                return HasAttributeWithType(type, winrtRuntimeTypeAttribute);
-            }
-        }
-
-        public static bool IsWinRTType(ISymbol type, TypeMapper mapper)
-        {
-            return IsWinRTType(type, null, mapper);
-        }
-
-        public static bool IsWinRTType(ISymbol type, Func<ISymbol, TypeMapper, bool> isAuthoringWinRTType, TypeMapper mapper)
-        {
-            bool isProjectedType = type.GetAttributes().
-                Any(static attribute => string.CompareOrdinal(attribute.AttributeClass.Name, "WindowsRuntimeTypeAttribute") == 0) ||
-                IsFundamentalType(type);
-
-            if (!isProjectedType & type.ContainingNamespace != null)
-            {
-                isProjectedType = mapper.HasMappingForType(string.Join(".", type.ContainingNamespace.ToDisplayString(), type.MetadataName));
-            }
-
-            // Ensure all generic parameters are WinRT types.
-            if (isProjectedType && type is INamedTypeSymbol namedType && namedType.IsGenericType && !namedType.IsDefinition)
-            {
-                isProjectedType = namedType.TypeArguments.All(t => 
-                    IsWinRTType(t, isAuthoringWinRTType, mapper) || 
-                    (isAuthoringWinRTType != null && isAuthoringWinRTType(t, mapper)));
-            }
-
-            return isProjectedType;
-        }
-
-        public static bool IsWinRTType(ISymbol type, ITypeSymbol winrtRuntimeTypeAttribute, TypeMapper mapper, bool isComponentProject, IAssemblySymbol currentAssembly)
-        {
-            if (IsFundamentalType(type))
-            {
-                return true;
-            }
-
-            if (isComponentProject &&
-                // Make sure type is in component project.
-                SymbolEqualityComparer.Default.Equals(type.ContainingAssembly, currentAssembly) &&
-                type.DeclaredAccessibility == Accessibility.Public)
-            {
-                // Authoring diagnostics will make sure all public types are valid WinRT types.
-                return true;
-            }
-
-            bool isProjectedType = HasAttributeWithType(type, winrtRuntimeTypeAttribute);
-            if (!isProjectedType & type.ContainingNamespace != null)
-            {
-                isProjectedType = mapper.HasMappingForType(string.Join(".", type.ContainingNamespace.ToDisplayString(), type.MetadataName));
-            }
-
-            // Ensure all generic parameters are WinRT types.
-            if (isProjectedType && 
-                type is INamedTypeSymbol namedType && 
-                namedType.IsGenericType && 
-                !namedType.IsDefinition)
-            {
-                isProjectedType = namedType.TypeArguments.All(t => IsWinRTType(t, winrtRuntimeTypeAttribute, mapper, isComponentProject, currentAssembly));
-            }
-
-            return isProjectedType;
-        }
-
-        public static bool IsWinRTTypeOrImplementsWinRTType(ISymbol type, ITypeSymbol winrtRuntimeTypeAttribute, TypeMapper mapper, bool isComponentProject, IAssemblySymbol currentAssembly)
-        {
-            if (IsWinRTType(type, winrtRuntimeTypeAttribute, mapper, isComponentProject, currentAssembly))
-            {
-                return true;
-            }
-
-            if (type is INamedTypeSymbol namedType && 
-                namedType.AllInterfaces.Any(iface => IsWinRTType(iface, winrtRuntimeTypeAttribute, mapper, isComponentProject, currentAssembly)))
-            {
-                return true;
-            }
-
-            return false;
-        }
-
-        // Assuming a type is a WinRT type, this determines whether it is a WinRT type from custom type mappings.
-        // i.e Whether it is a built-in type that is also a WinRT type.
-        public static bool IsCustomMappedType(ISymbol type, TypeMapper mapper)
-        {
-            if (IsFundamentalType(type))
-            {
-                return true;
-            }
-
-            bool isCustomMappedType = false;
-            if (type.ContainingNamespace != null)
-            {
-                isCustomMappedType = mapper.HasMappingForType(string.Join(".", type.ContainingNamespace.ToDisplayString(), type.MetadataName));
-            }
-
-            // Ensure all generic parameters are WinRT types.
-            if (isCustomMappedType &&
-                type is INamedTypeSymbol namedType &&
-                namedType.IsGenericType &&
-                !namedType.IsDefinition)
-            {
-                isCustomMappedType = namedType.TypeArguments.All(t => IsCustomMappedType(t, mapper));
-            }
-
-            return isCustomMappedType;
-        }
-
-        // Checks if the interface references any internal types (either the interface itself or within its generic types).
-        public static bool IsInternalInterfaceFromReferences(INamedTypeSymbol iface, IAssemblySymbol currentAssembly)
-        {
-            if (iface.DeclaredAccessibility == Accessibility.Internal &&
-                !SymbolEqualityComparer.Default.Equals(iface.ContainingAssembly, currentAssembly))
-            {
-                return true;
-            }
-
-            if (iface.IsGenericType)
-            {
-                // Making use of HashSet to avoid checking multiple times for same type and to avoid doing recursive calls.
-                HashSet<ITypeSymbol> genericArgumentsToProcess = new(iface.TypeArguments, SymbolEqualityComparer.Default);
-                HashSet<ITypeSymbol> visitedTypes = new(SymbolEqualityComparer.Default);
-                while (genericArgumentsToProcess.Count != 0)
-                {
-                    var currentType = genericArgumentsToProcess.First();
-                    visitedTypes.Add(currentType);
-                    genericArgumentsToProcess.Remove(currentType);
-
-                    if (currentType.DeclaredAccessibility == Accessibility.Internal &&
-                        !SymbolEqualityComparer.Default.Equals(currentType.ContainingAssembly, currentAssembly))
-                    {
-                        return true;
-                    }
-
-                    if (currentType is INamedTypeSymbol currentNamedTypeSymbol)
-                    {
-                        if (currentNamedTypeSymbol.IsGenericType)
-                        {
-                            foreach (var typeArgument in currentNamedTypeSymbol.TypeArguments)
-                            {
-                                if (!visitedTypes.Contains(typeArgument))
-                                {
-                                    genericArgumentsToProcess.Add(typeArgument);
-                                }
-                            }
-                        }
-                    }
-                }
-            }
-
-            return false;
-        }
-
-        // Checks whether the symbol references any generic that hasn't been instantiated
-        // and is used by a WinRT interface. For instance, List<T> where T is a generic.
-        // If the generic isn't used by any WinRT interface, this returns false as for
-        // instance, we can still generate the vtable attribute for it.
-        public static bool HasNonInstantiatedWinRTGeneric(ITypeSymbol symbol, TypeMapper mapper)
-        {
-            return symbol is INamedTypeSymbol namedType && 
-                (IsArgumentTypeParameter(namedType) || 
-                 (namedType.TypeArguments.Any(IsArgumentTypeParameter) && 
-                  namedType.AllInterfaces.Any(iface => iface.TypeArguments.Any(IsArgumentTypeParameter) && 
-                  // Checks if without the non-instantiated generic, whether it would be a WinRT type.
-                  IsWinRTType(iface.OriginalDefinition, null, mapper))));
-
-            static bool IsArgumentTypeParameter(ITypeSymbol argument)
-            {
-                return argument.TypeKind == TypeKind.TypeParameter;
-            }
-        }
-
-        public static bool IsPartial(INamedTypeSymbol symbol)
-        {
-            bool isPartial = true;
-            for (ITypeSymbol parent = symbol; parent is not null; parent = parent.ContainingType)
-            {
-                isPartial &= parent.DeclaringSyntaxReferences.Any(
-                    static syntax => syntax.GetSyntax() is BaseTypeDeclarationSyntax declaration &&
-                    declaration.Modifiers.Any(SyntaxKind.PartialKeyword));
-            }
-            return isPartial;
-        }
-
-        public static bool IsPartial(TypeDeclarationSyntax node)
-        {
-            bool isPartial = true;
-            for (TypeDeclarationSyntax parent = node; parent is not null; parent = parent.Parent as TypeDeclarationSyntax)
-            {
-                isPartial &= parent.Modifiers.Any(static m => m.IsKind(SyntaxKind.PartialKeyword));
-            }
-            return isPartial;
-        }
-
-        public static bool HasPrivateclass(ITypeSymbol symbol)
-        {
-            return symbol is INamedTypeSymbol namedType &&
-                (namedType.DeclaredAccessibility == Accessibility.Private ||
-                 namedType.TypeArguments.Any(static argument => argument.DeclaredAccessibility == Accessibility.Private));
-        }
-
-        public static bool HasWinRTExposedTypeAttribute(ISymbol type)
-        {
-            return type.GetAttributes().
-                Any(static attribute => string.CompareOrdinal(attribute.AttributeClass.Name, "WinRTExposedTypeAttribute") == 0);
-        }
-
-        public static bool HasWinRTRuntimeClassNameAttribute(ISymbol type, Compilation compilation)
-        {
-            var winrtRuntimeClassNameAttribute = compilation.GetTypeByMetadataName("WinRT.WinRTRuntimeClassNameAttribute");
-            if (winrtRuntimeClassNameAttribute is null)
-            {
-                return false;
-            }
-
-            return HasAttributeWithType(type, winrtRuntimeClassNameAttribute);
-        }
-
-        public static bool IsWinRTType(MemberDeclarationSyntax node)
-        {
-            bool isProjectedType = node.AttributeLists.SelectMany(static list => list.Attributes).
-                Any(static attribute => string.CompareOrdinal(attribute.Name.NormalizeWhitespace().ToFullString(), "global::WinRT.WindowsRuntimeType") == 0);
-            return isProjectedType;
-        }
-
-        public static bool HasBindableCustomPropertyAttribute(MemberDeclarationSyntax node)
-        {
-            return node.AttributeLists.SelectMany(static list => list.Attributes).Any(IsBindableCustomPropertyAttribute);
-
-            // Check based on identifier name if this is the GeneratedBindableCustomProperty attribute.
-            // Technically this can be a different namespace, but we will confirm later once
-            // we have access to the semantic model.
-            static bool IsBindableCustomPropertyAttribute(AttributeSyntax attribute)
-            {
-                var nameSyntax = attribute.Name;
-                if (nameSyntax is QualifiedNameSyntax qualifiedName)
-                {
-                    // Right would have the attribute while left is the namespace.
-                    nameSyntax = qualifiedName.Right;
-                }
-
-                return nameSyntax is IdentifierNameSyntax name &&
-                       (name.Identifier.ValueText == "GeneratedBindableCustomProperty" ||
-                        name.Identifier.ValueText == "GeneratedBindableCustomPropertyAttribute");
-            }
-        }
-
-        /// <summary>
-        /// Checks whether or not a given symbol has an attribute with the specified type.
-        /// </summary>
-        /// <param name="symbol">The input <see cref="ISymbol"/> instance to check.</param>
-        /// <param name="attributeTypeSymbol">The <see cref="ITypeSymbol"/> instance for the attribute type to look for.</param>
-        /// <returns>Whether or not <paramref name="symbol"/> has an attribute with the specified type.</returns>
-        public static bool HasAttributeWithType(ISymbol symbol, ITypeSymbol attributeTypeSymbol)
-        {
-            foreach (AttributeData attribute in symbol.GetAttributes())
-            {
-                if (SymbolEqualityComparer.Default.Equals(attribute.AttributeClass, attributeTypeSymbol))
-                {
-                    return true;
-                }
-            }
-
-            return false;
-        }
-
-        /// <summary>
-        /// Checks whether a symbol is annotated with <c>[WinRTExposedType(typeof(WinRTManagedOnlyTypeDetails))]</c>.
-        /// </summary>
-        public static bool IsManagedOnlyType(ISymbol symbol, ITypeSymbol winrtExposedTypeAttribute, ITypeSymbol winrtManagedOnlyTypeDetails)
-        {
-            foreach (AttributeData attribute in symbol.GetAttributes())
-            {
-                if (SymbolEqualityComparer.Default.Equals(attribute.AttributeClass, winrtExposedTypeAttribute))
-                {
-                    if (attribute.ConstructorArguments is [{ Kind: TypedConstantKind.Type, Type: ITypeSymbol exposedTypeDetails }] &&
-                        SymbolEqualityComparer.Default.Equals(exposedTypeDetails, winrtManagedOnlyTypeDetails))
-                    {
-                        return true;
-                    }
-
-                    // A type can have just one [WinRTExposedType] attribute. If the details are not WinRTManagedOnlyTypeDetails,
-                    // we can immediatley stop here and avoid checking all remaining attributes, as we couldn't possibly match.
-                    return false;
-                }
-            }
-
-            return false;
-        }
-
-        public static Func<ISymbol, TypeMapper, bool> IsWinRTType(Compilation compilation, bool isComponentProject)
-        {
-            var winrtTypeAttribute = compilation.GetTypeByMetadataName("WinRT.WindowsRuntimeTypeAttribute");
-            return IsWinRTTypeHelper;
-
-            bool IsWinRTTypeHelper(ISymbol type, TypeMapper typeMapper)
-            {
-                return IsWinRTType(type, winrtTypeAttribute, typeMapper, isComponentProject, compilation.Assembly);
-            }
-        }
-
-        public static Func<ISymbol, bool> IsManagedOnlyType(Compilation compilation)
-        {
-            var winrtExposedTypeAttribute = compilation.GetTypeByMetadataName("WinRT.WinRTExposedTypeAttribute");
-            var winrtManagedOnlyTypeDetails = compilation.GetTypeByMetadataName("WinRT.WinRTManagedOnlyTypeDetails");
-
-            return IsManagedOnlyTypeHelper;
-
-            bool IsManagedOnlyTypeHelper(ISymbol type)
-            {
-                return IsManagedOnlyType(type, winrtExposedTypeAttribute, winrtManagedOnlyTypeDetails);
-            }
-        }
-
-        private static string GetAbiTypeForFundamentalType(ISymbol type)
-        {
-            if (type is INamedTypeSymbol namedTypeSymbol)
-            {
-                switch (namedTypeSymbol.SpecialType)
-                {
-                    case SpecialType.System_Boolean:
-                        return "byte";
-                    case SpecialType.System_String:
-                        return "IntPtr";
-                    case SpecialType.System_Char:
-                        return "ushort";
-                    case SpecialType.System_Object:
-                        return "IntPtr";
-                    case SpecialType.System_Single:
-                    case SpecialType.System_Double:
-                    case SpecialType.System_UInt16:
-                    case SpecialType.System_UInt32:
-                    case SpecialType.System_UInt64:
-                    case SpecialType.System_Int16:
-                    case SpecialType.System_Int32:
-                    case SpecialType.System_Int64:
-                    case SpecialType.System_Byte:
-                        return type.ToDisplayString();
-                }
-            }
-
-            return type.ToDisplayString();
-        }
-
-        public static bool IsBlittableValueType(ITypeSymbol type, TypeMapper typeMapper)
-        {
-            if (!type.IsValueType)
-            {
-                return false;
-            }
-
-            if (type.SpecialType != SpecialType.None)
-            {
-                switch (type.SpecialType)
-                {
-                    case SpecialType.System_Single:
-                    case SpecialType.System_Double:
-                    case SpecialType.System_UInt16:
-                    case SpecialType.System_UInt32:
-                    case SpecialType.System_UInt64:
-                    case SpecialType.System_Int16:
-                    case SpecialType.System_Int32:
-                    case SpecialType.System_Int64:
-                    case SpecialType.System_Byte:
-                    case SpecialType.System_SByte:
-                    case SpecialType.System_IntPtr:
-                    case SpecialType.System_UIntPtr:
-                        return true;
-                    default:
-                        return false;
-                }
-            }
-
-            if (type.ContainingNamespace != null)
-            {
-                string customTypeMapKey = string.Join(".", type.ContainingNamespace.ToDisplayString(), type.MetadataName);
-                if (typeMapper.HasMappingForType(customTypeMapKey))
-                {
-                    return typeMapper.GetMappedType(customTypeMapKey).IsBlittable();
-                }
-            }
-
-            if (type.TypeKind == TypeKind.Enum)
-            {
-                return true;
-            }
-            
-            if (type.TypeKind == TypeKind.Struct)
-            {
-                foreach (var typeMember in type.GetMembers())
-                {
-                    if (typeMember is IFieldSymbol field &&
-                        !field.IsStatic &&
-                        !IsBlittableValueType(field.Type, typeMapper))
-                    {
-                        return false;
-                    }
-                }
-            }
-            return true;
-        }
-
-        public static string GetAbiType(ITypeSymbol type, TypeMapper mapper)
-        {
-            if (IsFundamentalType(type))
-            {
-                return GetAbiTypeForFundamentalType(type);
-            }
-
-            var typeStr = type.ToDisplayString();
-            if (typeStr == "System.Type")
-            {
-                return "ABI.System.Type";
-            }
-            else if (typeStr.StartsWith("System.Collections.Generic.KeyValuePair<"))
-            {
-                return "IntPtr";
-            }
-            else if (typeStr == "System.Exception")
-            {
-                return "ABI.System.Exception";
-            }
-
-            if (type.IsValueType && !type.NullableAnnotation.HasFlag(NullableAnnotation.Annotated))
-            {
-                string customTypeMapKey = string.Join(".", type.ContainingNamespace.ToDisplayString(), type.MetadataName);
-                if (mapper.HasMappingForType(customTypeMapKey))
-                {
-                    string prefix = mapper.GetMappedType(customTypeMapKey).IsBlittable() ? "" : "ABI.";
-                    return prefix + typeStr;
-                }
-
-                if (!IsBlittableValueType(type, mapper))
-                {
-                    var winrtHelperAttribute = type.GetAttributes().
-                        Where(static attribute => string.CompareOrdinal(attribute.AttributeClass.Name, "WindowsRuntimeHelperTypeAttribute") == 0).
-                        FirstOrDefault();
-                    if (winrtHelperAttribute != null &&
-                        winrtHelperAttribute.ConstructorArguments.Any())
-                    {
-                        return winrtHelperAttribute.ConstructorArguments[0].Value.ToString();
-                    }
-                    // Handling authoring scenario where Impl type has the attributes and
-                    // if the current component is the one being authored, it may not be
-                    // generated yet to check given it is the same compilation.
-                    else
-                    {
-                        return "ABI." + typeStr;
-                    }
-                }
-                else
-                {
-                    return typeStr;
-                }
-            }
-
-            return "IntPtr";
-        }
-
-        public static string GetMarshalerClass(string type, string abiType, TypeKind kind, bool isArray, bool useGenericMarshaler = false)
-        {
-            if (type == "System.String" || type == "string")
-            {
-                return "MarshalString";
-            }
-            else if (type == "System.Type" || type == "Type")
-            {
-                if (isArray)
-                {
-                    return "MarshalNonBlittable<global::System.Type>";
-                }
-                else
-                {
-                    return "global::ABI.System.Type";
-                }
-            }
-            else if (type == "System.Exception" || type == "Exception")
-            {
-                if (isArray)
-                {
-                    return "MarshalNonBlittable<global::System.Exception>";
-                }
-                else
-                {
-                    return "global::ABI.System.Exception";
-                }
-            }
-            else if (type == "System.Object" || type == "object")
-            {
-                return "MarshalInspectable<object>";
-            }
-            else if (type.StartsWith("System.Collections.Generic.KeyValuePair<"))
-            {
-                return $$"""MarshalInterface<{{type}}>""";
-            }
-            else if (kind == TypeKind.Enum)
-            {
-                if (isArray)
-                {
-                    return $$"""MarshalBlittable<{{type}}>""";
-                }
-                else
-                {
-                    return "";
-                }
-            }
-            else if (kind == TypeKind.Struct)
-            {
-                if (type == abiType)
-                {
-                    if (isArray)
-                    {
-                        return $$"""MarshalBlittable<{{type}}>""";
-                    }
-                    else
-                    {
-                        return "";
-                    }
-                }
-                else
-                {
-                    if (isArray)
-                    {
-                        return $$"""MarshalNonBlittable<{{type}}>""";
-                    }
-                    else
-                    {
-                        return "global::ABI." + type;
-                    }
-                }
-            }
-            else if (kind == TypeKind.Interface)
-            {
-                return $$"""MarshalInterface<{{type}}>""";
-            }
-            else if (kind == TypeKind.Class || kind == TypeKind.Delegate)
-            {
-                return useGenericMarshaler ? "MarshalInspectable<object>" : "global::ABI." + type;
-            }
-
-            throw new ArgumentException();
-        }
-
-        public static string GetFromAbiMarshaler(GenericParameter genericParameter, string arg)
-        {
-            return GetFromAbiMarshaler(
-                genericParameter.ProjectedType, 
-                genericParameter.AbiType, 
-                genericParameter.TypeKind,
-                arg);
-        }
-
-        public static string GetFromAbiMarshaler(string type, string abiType, TypeKind kind, string arg)
-        {
-            string marshalerType = GetMarshalerClass(type, abiType, kind, false);
-            if (kind == TypeKind.Enum || (kind == TypeKind.Struct && type == abiType))
-            {
-                return arg;
-            }
-            else if (type == "bool")
-            {
-                return $$"""({{arg}} != 0)""";
-            }
-            else if (type == "char")
-            {
-                return $$"""(char){{arg}}""";
-            }
-            else
-            {
-                return $$"""{{marshalerType}}.FromAbi({{arg}})""";
-            }
-        }
-
-        public static string GetFromManagedMarshaler(GenericParameter genericParameter, string arg)
-        {
-            return GetFromManagedMarshaler(
-                genericParameter.ProjectedType,
-                genericParameter.AbiType,
-                genericParameter.TypeKind,
-                arg);
-        }
-
-        public static string GetFromManagedMarshaler(string type, string abiType, TypeKind kind, string arg)
-        {
-            string marshalerType = GetMarshalerClass(type, abiType, kind, false);
-            if (kind == TypeKind.Enum || (kind == TypeKind.Struct && type == abiType))
-            {
-                return arg;
-            }
-            else if (type == "bool")
-            {
-                return $$"""(byte)({{arg}} ? 1 : 0)""";
-            }
-            else if (type == "char")
-            {
-                return $$"""(ushort){{arg}}""";
-            }
-            else
-            {
-                return $$"""{{marshalerType}}.FromManaged({{arg}})""";
-            }
-        }
-
-        public static string GetCopyManagedArrayMarshaler(string type, string abiType, TypeKind kind)
-        {
-            if (kind == TypeKind.Class || kind == TypeKind.Delegate)
-            {
-                // TODO: Classes and delegates are missing CopyManagedArray.
-                return $$"""Marshaler<{{type}}>""";
-            }
-            else
-            {
-                return GetMarshalerClass(type, abiType, kind, true);
-            }
-        }
-
-        public static string GetCreateMarshaler(GenericParameter genericParameter, string arg)
-        {
-            return GetCreateMarshaler(
-                genericParameter.ProjectedType,
-                genericParameter.AbiType,
-                genericParameter.TypeKind,
-                arg);
-        }
-
-        public static string GetCreateMarshaler(string type, string abiType, TypeKind kind, string arg)
-        {
-            if (kind == TypeKind.Enum || (kind == TypeKind.Struct && type == abiType) ||
-                type == "bool" ||
-                type == "char")
-            {
-                return "";
-            }
-            else if (type == "System.String" || type == "string")
-            {
-                // TODO: Consider switching to pinning
-                return $$"""__{{arg}} = MarshalString.CreateMarshaler({{arg}});""";
-            }
-            else if (kind == TypeKind.Struct)
-            {
-                string marshalerClass = GetMarshalerClass(type, abiType, kind, false);
-                return $$"""__{{arg}} = {{marshalerClass}}.CreateMarshaler({{arg}});""";
-            }
-            else
-            {
-                string marshalerClass = GetMarshalerClass(type, abiType, kind, false);
-                return $$"""__{{arg}} = {{marshalerClass}}.CreateMarshaler2({{arg}});""";
-            }
-        }
-
-        public static string GetDisposeMarshaler(GenericParameter genericParameter, string arg)
-        {
-            return GetDisposeMarshaler(
-                genericParameter.ProjectedType,
-                genericParameter.AbiType,
-                genericParameter.TypeKind,
-                arg);
-        }
-
-        public static string GetDisposeMarshaler(string type, string abiType, TypeKind kind, string arg)
-        {
-            if (kind == TypeKind.Enum || (kind == TypeKind.Struct && type == abiType) ||
-                type == "bool" ||
-                type == "char")
-            {
-                return "";
-            }
-            else
-            {
-                string marshalerClass = GetMarshalerClass(type, abiType, kind, false, true);
-                return $$"""{{marshalerClass}}.DisposeMarshaler(__{{arg}});""";
-            }
-        }
-
-        public static string GetAbiFromMarshaler(GenericParameter genericParameter, string arg)
-        {
-            return GetAbiFromMarshaler(
-                genericParameter.ProjectedType,
-                genericParameter.AbiType,
-                genericParameter.TypeKind,
-                arg);
-        }
-
-        public static string GetAbiFromMarshaler(string type, string abiType, TypeKind kind, string arg)
-        {
-            if (kind == TypeKind.Enum || (kind == TypeKind.Struct && type == abiType))
-            {
-                return arg;
-            }
-            else if (type == "bool")
-            {
-                return $"(byte){arg}";
-            }
-            else if (type == "char")
-            {
-                return $"(ushort){arg}";
-            }
-            else
-            {
-                string marshalerClass = GetMarshalerClass(type, abiType, kind, false, true);
-                return $"{marshalerClass}.GetAbi(__{arg})";
-            }
-        }
-
-        public static string GetMarshalerDeclaration(GenericParameter genericParameter, string arg)
-        {
-            return GetMarshalerDeclaration(
-                genericParameter.ProjectedType,
-                genericParameter.AbiType,
-                genericParameter.TypeKind,
-                arg);
-        }
-
-        public static string GetMarshalerDeclaration(string type, string abiType, TypeKind kind, string arg)
-        {
-            if (kind == TypeKind.Enum || (kind == TypeKind.Struct && type == abiType) ||
-                type == "bool" ||
-                type == "char")
-            {
-                return "";
-            }
-            else if (kind == TypeKind.Struct)
-            {
-                return $"{GetAbiMarshalerType(type, abiType, kind, false)}.Marshaler __{arg} = default;";
-            }
-            else
-            {
-                return $"{GetAbiMarshalerType(type, abiType, kind, false)} __{arg} = default;";
-            }
-        }
-
-        public static string GetAbiMarshalerType(string type, string abiType, TypeKind kind, bool isArray)
-        {
-            if (type == "System.String" || type == "string")
-            {
-                return isArray ? "MarshalString.MarshalerArray" : "MarshalString";
-            }
-            else if (type == "System.Type" || type == "Type")
-            {
-                if (isArray)
-                {
-                    return "MarshalNonBlittable<global::System.Type>.MarshalerArray";
-                }
-                else
-                {
-                    return "global::ABI.System.Type.Marshaler";
-                }
-            }
-            else if (type.StartsWith("System.Collections.Generic.KeyValuePair<"))
-            {
-                return isArray ? $$"""MarshalInterfaceHelper<{{type}}>.MarshalerArray""" : "ObjectReferenceValue";
-            }
-            else if (kind == TypeKind.Enum)
-            {
-                return isArray ? $$"""MarshalBlittable<{{type}}>.MarshalerArray""" : type;
-            }
-            else if (kind == TypeKind.Struct)
-            {
-                if (type == abiType)
-                {
-                    return isArray ? $$"""MarshalBlittable<{{type}}>.MarshalerArray""" : type;
-                }
-                else
-                {
-                    return isArray ? $$"""MarshalNonBlittable<{{type}}>.MarshalerArray""" : "ABI." + type;
-                }
-            }
-            else if (type == "System.Object" || type == "object" || kind == TypeKind.Class || kind == TypeKind.Interface || kind == TypeKind.Delegate)
-            {
-                return isArray ? $$"""MarshalInterfaceHelper<{{type}}>.MarshalerArray""" : "ObjectReferenceValue";
-            }
-
-            throw new ArgumentException();
-        }
-
-        public static string EscapeAssemblyNameForIdentifier(string typeName)
-        {
-            return Regex.Replace(typeName, """[^a-zA-Z0-9_]""", "_");
-        }
-
-        public static string EscapeTypeNameForIdentifier(string typeName)
-        {
-            return Regex.Replace(typeName, """[(\ |:<>,\.\-@;+'^!`)]""", "_");
-        }
-
-        public readonly struct MappedType
-        {
-            private readonly string @namespace;
-            private readonly string name;
-            private readonly string assembly;
-            private readonly bool isSystemType;
-            private readonly bool isValueType;
-            private readonly bool isBlittable;
-            private readonly Func<ISymbol, (string, string, string, bool, bool)> multipleMappingFunc;
-
-            public MappedType(string @namespace, string name, string assembly, bool isValueType = false, bool isBlittable = false)
-            {
-                this.@namespace = @namespace;
-                this.name = name;
-                this.assembly = assembly;
-                isSystemType = string.CompareOrdinal(this.assembly, "mscorlib") == 0;
-                this.isValueType = isValueType;
-                this.isBlittable = isBlittable;
-                multipleMappingFunc = null;
-            }
-
-            public MappedType(Func<ISymbol, (string, string, string, bool, bool)> multipleMappingFunc)
-            {
-                @namespace = null;
-                name = null;
-                assembly = null;
-                isSystemType = false;
-                isValueType = false;
-                this.multipleMappingFunc = multipleMappingFunc;
-            }
-
-            public (string, string, string, bool, bool) GetMapping(ISymbol containingType = null)
-            {
-                return multipleMappingFunc != null ?
-                    multipleMappingFunc(containingType) : (@namespace, name, assembly, isSystemType, isValueType);
-            }
-
-            public bool IsBlittable()
-            {
-                return isValueType && isBlittable;
-            }
-        }
-
-        private static readonly Dictionary<string, string> AsyncMethodToTaskAdapter = new()
-        {
-            // AsAsyncOperation is an extension method, due to that using the format of ReducedFrom.
-            { "System.WindowsRuntimeSystemExtensions.AsAsyncOperation<TResult>(System.Threading.Tasks.Task<TResult>)", "System.Threading.Tasks.TaskToAsyncOperationAdapter`1" },
-            { "System.Runtime.InteropServices.WindowsRuntime.AsyncInfo.Run<TResult>(System.Func<System.Threading.CancellationToken, System.Threading.Tasks.Task<TResult>>)", "System.Threading.Tasks.TaskToAsyncOperationAdapter`1"},
-            { "System.Runtime.InteropServices.WindowsRuntime.AsyncInfo.FromResult<TResult>(TResult)", "System.Threading.Tasks.TaskToAsyncOperationAdapter`1" },
-            { "System.Runtime.InteropServices.WindowsRuntime.AsyncInfo.FromException<TResult>(System.Exception)", "System.Threading.Tasks.TaskToAsyncOperationAdapter`1" },
-            { "System.Runtime.InteropServices.WindowsRuntime.AsyncInfo.CanceledOperation<TResult>()", "System.Threading.Tasks.TaskToAsyncOperationAdapter`1" },
-            { "System.Runtime.InteropServices.WindowsRuntime.AsyncInfo.Run<TResult, TProgress>(System.Func<System.Threading.CancellationToken, System.IProgress<TProgress>, System.Threading.Tasks.Task<TResult>>)", "System.Threading.Tasks.TaskToAsyncOperationWithProgressAdapter`2" },
-            { "System.Runtime.InteropServices.WindowsRuntime.AsyncInfo.FromResultWithProgress<TResult, TProgress>(TResult)", "System.Threading.Tasks.TaskToAsyncOperationWithProgressAdapter`2" },
-            { "System.Runtime.InteropServices.WindowsRuntime.AsyncInfo.FromExceptionWithProgress<TResult, TProgress>(System.Exception)", "System.Threading.Tasks.TaskToAsyncOperationWithProgressAdapter`2" },
-            { "System.Runtime.InteropServices.WindowsRuntime.AsyncInfo.CanceledOperationWithProgress<TResult, TProgress>()", "System.Threading.Tasks.TaskToAsyncOperationWithProgressAdapter`2" },
-            { "System.Runtime.InteropServices.WindowsRuntime.AsyncInfo.Run<TProgress>(System.Func<System.Threading.CancellationToken, System.IProgress<TProgress>, System.Threading.Tasks.Task>)", "System.Threading.Tasks.TaskToAsyncActionWithProgressAdapter`1" },
-            { "System.Runtime.InteropServices.WindowsRuntime.AsyncInfo.CompletedActionWithProgress<TProgress>()", "System.Threading.Tasks.TaskToAsyncActionWithProgressAdapter`1" },
-            { "System.Runtime.InteropServices.WindowsRuntime.AsyncInfo.FromExceptionWithProgress<TProgress>(System.Exception)", "System.Threading.Tasks.TaskToAsyncActionWithProgressAdapter`1" },
-            { "System.Runtime.InteropServices.WindowsRuntime.AsyncInfo.CanceledActionWithProgress<TProgress>()", "System.Threading.Tasks.TaskToAsyncActionWithProgressAdapter`1" }
-        };
-
-        public static string GetTaskAdapterIfAsyncMethod(IMethodSymbol symbol)
-        {
-            var symbolStr = symbol.IsExtensionMethod ? symbol.ReducedFrom?.ToDisplayString() : symbol.OriginalDefinition?.ToDisplayString();
-            if (!string.IsNullOrEmpty(symbolStr))
-            {
-                if (AsyncMethodToTaskAdapter.TryGetValue(symbolStr, out var adapterTypeStr))
-                {
-                    return adapterTypeStr;
-                }
-            }
-
-            return null;
-        }
-
-        public static string TrimGlobalFromTypeName(string typeName)
-        {
-            return typeName.StartsWith("global::") ? typeName[8..] : typeName;
-        }
-    }
->>>>>>> 71123026
 }